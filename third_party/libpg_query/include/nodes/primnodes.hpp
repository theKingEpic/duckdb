--- conflicted
+++ resolved
@@ -634,12 +634,8 @@
  * 它在特定的目标列表中是唯一的。MULTIEXPR的输出列通过出现在tlist其他位置的PG_PARAM_MULTIEXPR参数来引用。
  *
  * PG_CTE_SUBLINK情况实际上从不在实际的PGSubLink节点中出现，但它用于为WITH子查询生成的SubPlans。
-<<<<<<< HEAD
-=======
- */
-
->>>>>>> e3aed6f2
- */
+*/
+
 
 typedef enum PGSubLinkType {
 	PG_EXISTS_SUBLINK,
