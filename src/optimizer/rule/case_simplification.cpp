#include "duckdb/optimizer/rule/case_simplification.hpp"

#include "duckdb/execution/expression_executor.hpp"
#include "duckdb/planner/expression/bound_case_expression.hpp"

namespace duckdb {

CaseSimplificationRule::CaseSimplificationRule(ExpressionRewriter &rewriter) : Rule(rewriter) {
	// match on a CaseExpression that has a ConstantExpression as a check
	auto op = make_uniq<CaseExpressionMatcher>();
	root = std::move(op);
}

unique_ptr<Expression> CaseSimplificationRule::Apply(LogicalOperator &op, vector<reference<Expression>> &bindings,
                                                     bool &changes_made, bool is_root) {
<<<<<<< HEAD
	auto &root = bindings[0]->Cast<BoundCaseExpression>();
=======
	auto &root = bindings[0].get().Cast<BoundCaseExpression>();
>>>>>>> da69aeaa
	for (idx_t i = 0; i < root.case_checks.size(); i++) {
		auto &case_check = root.case_checks[i];
		if (case_check.when_expr->IsFoldable()) {
			// the WHEN check is a foldable expression
			// use an ExpressionExecutor to execute the expression
			auto constant_value = ExpressionExecutor::EvaluateScalar(GetContext(), *case_check.when_expr);

			// fold based on the constant condition
			auto condition = constant_value.DefaultCastAs(LogicalType::BOOLEAN);
			if (condition.IsNull() || !BooleanValue::Get(condition)) {
				// the condition is always false: remove this case check
				root.case_checks.erase(root.case_checks.begin() + i);
				i--;
			} else {
				// the condition is always true
				// move the THEN clause to the ELSE of the case
				root.else_expr = std::move(case_check.then_expr);
				// remove this case check and any case checks after this one
				root.case_checks.erase(root.case_checks.begin() + i, root.case_checks.end());
				break;
			}
		}
	}
	if (root.case_checks.empty()) {
		// no case checks left: return the ELSE expression
		return std::move(root.else_expr);
	}
	return nullptr;
}

} // namespace duckdb<|MERGE_RESOLUTION|>--- conflicted
+++ resolved
@@ -13,11 +13,7 @@
 
 unique_ptr<Expression> CaseSimplificationRule::Apply(LogicalOperator &op, vector<reference<Expression>> &bindings,
                                                      bool &changes_made, bool is_root) {
-<<<<<<< HEAD
-	auto &root = bindings[0]->Cast<BoundCaseExpression>();
-=======
 	auto &root = bindings[0].get().Cast<BoundCaseExpression>();
->>>>>>> da69aeaa
 	for (idx_t i = 0; i < root.case_checks.size(); i++) {
 		auto &case_check = root.case_checks[i];
 		if (case_check.when_expr->IsFoldable()) {
