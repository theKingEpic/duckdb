--- conflicted
+++ resolved
@@ -720,21 +720,6 @@
 					table_filters.PushFilter(ColumnIndex(column_id.GetIndex()), std::move(optional_filter));
 				}
 			}
-<<<<<<< HEAD
-			if (!can_simplify_in_clause) {
-				continue;
-			}
-			auto lower_bound = make_uniq<ConstantFilter>(ExpressionType::COMPARE_GREATERTHANOREQUALTO,
-			                                             Value::Numeric(type, in_values.front()));
-			auto upper_bound = make_uniq<ConstantFilter>(ExpressionType::COMPARE_LESSTHANOREQUALTO,
-			                                             Value::Numeric(type, in_values.back()));
-			table_filters.PushFilter(column_index, std::move(lower_bound));
-			table_filters.PushFilter(column_index, std::move(upper_bound));
-			table_filters.PushFilter(column_index, make_uniq<IsNotNullFilter>());
-
-			remaining_filters.erase_at(rem_fil_idx); // decrement to stay on the same position idx iteration
-=======
->>>>>>> a4963a5a
 		}
 	}
 
