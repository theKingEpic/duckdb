--- conflicted
+++ resolved
@@ -17,10 +17,7 @@
 #include "duckdb/planner/filter/optional_filter.hpp"
 #include "duckdb/planner/filter/struct_filter.hpp"
 #include "duckdb/planner/table_filter.hpp"
-<<<<<<< HEAD
-=======
 #include "duckdb/common/operator/subtract.hpp"
->>>>>>> 44c3e83b
 
 namespace duckdb {
 
@@ -627,56 +624,6 @@
 				continue;
 			}
 
-<<<<<<< HEAD
-			//! Check if values are consecutive, if yes transform them to >= <= (only for integers)
-			// e.g. if we have x IN (1, 2, 3, 4, 5) we transform this into x >= 1 AND x <= 5
-			bool can_simplify_in_to_range = true;
-			if (type.IsIntegral()) {
-				for (idx_t i = 1; i < func.children.size(); i++) {
-					auto &const_value_expr = func.children[i]->Cast<BoundConstantExpression>();
-					D_ASSERT(!const_value_expr.value.IsNull());
-					in_values.push_back(const_value_expr.value.GetValue<hugeint_t>());
-				}
-
-				if (in_values.empty()) {
-					continue;
-				}
-
-				sort(in_values.begin(), in_values.end());
-
-				for (idx_t in_val_idx = 1; in_val_idx < in_values.size(); in_val_idx++) {
-					if (in_values[in_val_idx] - in_values[in_val_idx - 1] > 1) {
-						can_simplify_in_to_range = false;
-						break;
-					}
-				}
-			}
-			if (!type.IsIntegral()) {
-				continue;
-			}
-			if (can_simplify_in_to_range) {
-				auto lower_bound = make_uniq<ConstantFilter>(ExpressionType::COMPARE_GREATERTHANOREQUALTO,
-				                                             Value::Numeric(type, in_values.front()));
-				auto upper_bound = make_uniq<ConstantFilter>(ExpressionType::COMPARE_LESSTHANOREQUALTO,
-				                                             Value::Numeric(type, in_values.back()));
-				table_filters.PushFilter(column_index, std::move(lower_bound));
-				table_filters.PushFilter(column_index, std::move(upper_bound));
-				table_filters.PushFilter(column_index, make_uniq<IsNotNullFilter>());
-
-				remaining_filters.erase_at(rem_fil_idx);
-			}
-			// if we are still Integral, then we can push a zonemap filter.
-			else if (type.IsIntegral()) {
-				auto optional_filter = make_uniq<OptionalFilter>();
-				auto or_filter = make_uniq<ConjunctionOrFilter>();
-				for (idx_t in_val_idx = 1; in_val_idx < func.children.size(); in_val_idx++) {
-					D_ASSERT(func.children[in_val_idx]->type == ExpressionType::VALUE_CONSTANT);
-					auto &const_val = func.children[in_val_idx]->Cast<BoundConstantExpression>();
-					auto const_filter = make_uniq<ConstantFilter>(ExpressionType::COMPARE_EQUAL, const_val.value);
-					or_filter->child_filters.push_back(std::move(const_filter));
-				}
-				optional_filter->child_filter = std::move(or_filter);
-=======
 			if (!type.IsIntegral()) {
 				continue;
 			}
@@ -705,40 +652,10 @@
 				auto optional_filter = make_uniq<OptionalFilter>();
 				auto in_filter = make_uniq<InFilter>(std::move(in_list));
 				optional_filter->child_filter = std::move(in_filter);
->>>>>>> 44c3e83b
 				table_filters.PushFilter(column_index, std::move(optional_filter));
 			}
 		}
 	}
-<<<<<<< HEAD
-
-	for (idx_t rem_fil_idx = 0; rem_fil_idx < remaining_filters.size(); rem_fil_idx++) {
-		auto &remaining_filter = remaining_filters[rem_fil_idx];
-		if (remaining_filter->expression_class == ExpressionClass::BOUND_CONJUNCTION) {
-			auto &conj = remaining_filter->Cast<BoundConjunctionExpression>();
-			if (conj.type == ExpressionType::CONJUNCTION_OR) {
-				optional_idx column_id;
-				auto optional_filter = make_uniq<OptionalFilter>();
-				auto conj_filter = make_uniq<ConjunctionOrFilter>();
-				for (auto &child : conj.children) {
-					if (child->GetExpressionClass() != ExpressionClass::BOUND_COMPARISON) {
-						column_id.SetInvalid();
-						break;
-					}
-					optional_ptr<BoundColumnRefExpression> column_ref = nullptr;
-					optional_ptr<BoundConstantExpression> const_val = nullptr;
-					auto &comp = child->Cast<BoundComparisonExpression>();
-					if (comp.left->expression_class == ExpressionClass::BOUND_COLUMN_REF &&
-					    comp.right->expression_class == ExpressionClass::BOUND_CONSTANT) {
-						column_ref = comp.left->Cast<BoundColumnRefExpression>();
-						const_val = comp.right->Cast<BoundConstantExpression>();
-					} else if (comp.left->expression_class == ExpressionClass::BOUND_CONSTANT &&
-					           comp.right->expression_class == ExpressionClass::BOUND_COLUMN_REF) {
-						column_ref = comp.right->Cast<BoundColumnRefExpression>();
-						const_val = comp.left->Cast<BoundConstantExpression>();
-					} else {
-						// child of OR filter is not simple so we do not push the or filter down at all
-=======
 
 	for (idx_t rem_fil_idx = 0; rem_fil_idx < remaining_filters.size(); rem_fil_idx++) {
 		auto &remaining_filter = remaining_filters[rem_fil_idx];
@@ -777,24 +694,10 @@
 						}
 						column_id = col_id.GetPrimaryIndex();
 					} else if (column_id.GetIndex() != column_ids[column_ref->binding.column_index].GetPrimaryIndex()) {
->>>>>>> 44c3e83b
 						column_id.SetInvalid();
 						break;
 					}
 
-<<<<<<< HEAD
-					if (!column_id.IsValid()) {
-						if (IsRowIdColumnId(column_ids[column_ref->binding.column_index])) {
-							break;
-						}
-						column_id = column_ids[column_ref->binding.column_index];
-					} else if (column_id.GetIndex() != column_ids[column_ref->binding.column_index]) {
-						column_id.SetInvalid();
-						break;
-					}
-
-=======
->>>>>>> 44c3e83b
 					if (const_val->value.type().IsTemporal() ||
 					    const_val->value.type().id() == LogicalTypeId::VARCHAR) {
 						column_id.SetInvalid();
@@ -805,11 +708,7 @@
 				}
 				if (column_id.IsValid()) {
 					optional_filter->child_filter = std::move(conj_filter);
-<<<<<<< HEAD
-					table_filters.PushFilter(column_id.GetIndex(), std::move(optional_filter));
-=======
 					table_filters.PushFilter(ColumnIndex(column_id.GetIndex()), std::move(optional_filter));
->>>>>>> 44c3e83b
 				}
 			}
 		}
