#include "duckdb/optimizer/join_order/relation_manager.hpp"

#include "duckdb/common/enums/join_type.hpp"
#include "duckdb/common/printer.hpp"
#include "duckdb/common/string_util.hpp"
#include "duckdb/optimizer/join_order/join_order_optimizer.hpp"
#include "duckdb/optimizer/join_order/relation_statistics_helper.hpp"
#include "duckdb/parser/expression_map.hpp"
#include "duckdb/planner/expression/list.hpp"
#include "duckdb/planner/expression_iterator.hpp"
#include "duckdb/planner/operator/list.hpp"

namespace duckdb {

const vector<RelationStats> RelationManager::GetRelationStats() {
	vector<RelationStats> ret;
	for (idx_t i = 0; i < relations.size(); i++) {
		ret.push_back(relations[i]->stats);
	}
	return ret;
}

vector<unique_ptr<SingleJoinRelation>> RelationManager::GetRelations() {
	return std::move(relations);
}

idx_t RelationManager::NumRelations() {
	return relations.size();
}

void RelationManager::AddAggregateOrWindowRelation(LogicalOperator &op, optional_ptr<LogicalOperator> parent,
                                                   const RelationStats &stats, LogicalOperatorType op_type) {
	auto relation = make_uniq<SingleJoinRelation>(op, parent, stats);
	auto relation_id = relations.size();

	auto op_bindings = op.GetColumnBindings();
	for (auto &binding : op_bindings) {
		if (relation_mapping.find(binding.table_index) == relation_mapping.end()) {
			relation_mapping[binding.table_index] = relation_id;
		}
	}
	relations.push_back(std::move(relation));
	op.estimated_cardinality = stats.cardinality;
	op.has_estimated_cardinality = true;
}

void RelationManager::AddRelation(LogicalOperator &op, optional_ptr<LogicalOperator> parent,
                                  const RelationStats &stats) {

	// if parent is null, then this is a root relation
	// if parent is not null, it should have multiple children
	D_ASSERT(!parent || parent->children.size() >= 2);
	auto relation = make_uniq<SingleJoinRelation>(op, parent, stats);
	auto relation_id = relations.size();

	auto table_indexes = op.GetTableIndex();
	if (table_indexes.empty()) {
		// relation represents a non-reorderable relation, most likely a join relation
		// Get the tables referenced in the non-reorderable relation and add them to the relation mapping
		// This should all table references, even if there are nested non-reorderable joins.
		unordered_set<idx_t> table_references;
		LogicalJoin::GetTableReferences(op, table_references);
		D_ASSERT(table_references.size() > 0);
		for (auto &reference : table_references) {
			D_ASSERT(relation_mapping.find(reference) == relation_mapping.end());
			relation_mapping[reference] = relation_id;
		}
	} else {
		// Relations should never return more than 1 table index
		D_ASSERT(table_indexes.size() == 1);
		idx_t table_index = table_indexes.at(0);
		D_ASSERT(relation_mapping.find(table_index) == relation_mapping.end());
		relation_mapping[table_index] = relation_id;
	}
	relations.push_back(std::move(relation));
	op.estimated_cardinality = stats.cardinality;
	op.has_estimated_cardinality = true;
}

static bool OperatorNeedsRelation(LogicalOperatorType op_type) {
	switch (op_type) {
	case LogicalOperatorType::LOGICAL_PROJECTION:
	case LogicalOperatorType::LOGICAL_EXPRESSION_GET:
	case LogicalOperatorType::LOGICAL_GET:
	case LogicalOperatorType::LOGICAL_DELIM_GET:
	case LogicalOperatorType::LOGICAL_AGGREGATE_AND_GROUP_BY:
	case LogicalOperatorType::LOGICAL_WINDOW:
		return true;
	default:
		return false;
	}
}

static bool OperatorIsNonReorderable(LogicalOperatorType op_type) {
	switch (op_type) {
	case LogicalOperatorType::LOGICAL_UNION:
	case LogicalOperatorType::LOGICAL_EXCEPT:
	case LogicalOperatorType::LOGICAL_INTERSECT:
	case LogicalOperatorType::LOGICAL_ANY_JOIN:
	case LogicalOperatorType::LOGICAL_ASOF_JOIN:
		return true;
	default:
		return false;
	}
}

static bool JoinIsReorderable(LogicalOperator &op) {
	if (op.type == LogicalOperatorType::LOGICAL_CROSS_PRODUCT) {
		return true;
	} else if (op.type == LogicalOperatorType::LOGICAL_COMPARISON_JOIN) {
		auto &join = op.Cast<LogicalComparisonJoin>();
		switch (join.join_type) {
		case JoinType::INNER:
		case JoinType::SEMI:
		case JoinType::ANTI:
			return true;
		default:
			return false;
		}
	}
	return false;
}

static bool HasNonReorderableChild(LogicalOperator &op) {
	LogicalOperator *tmp = &op;
	while (tmp->children.size() == 1) {
		if (OperatorNeedsRelation(tmp->type) || OperatorIsNonReorderable(tmp->type)) {
			return true;
		}
		tmp = tmp->children[0].get();
		if (tmp->type == LogicalOperatorType::LOGICAL_COMPARISON_JOIN) {
			if (!JoinIsReorderable(*tmp)) {
				return true;
			}
		}
	}
	return tmp->children.empty();
}

<<<<<<< HEAD
bool RelationManager::ExtractJoinRelations(JoinOrderOptimizer &optimizer, LogicalOperator &input_op,
=======
static void ModifyStatsIfLimit(optional_ptr<LogicalOperator> limit_op, RelationStats &stats) {
	if (!limit_op) {
		return;
	}
	auto &limit = limit_op->Cast<LogicalLimit>();
	if (limit.limit_val.Type() == LimitNodeType::CONSTANT_VALUE) {
		stats.cardinality = MinValue(limit.limit_val.GetConstantValue(), stats.cardinality);
	}
}

bool RelationManager::ExtractJoinRelations(LogicalOperator &input_op,
>>>>>>> 104cb79e
                                           vector<reference<LogicalOperator>> &filter_operators,
                                           optional_ptr<LogicalOperator> parent) {
	optional_ptr<LogicalOperator> op = &input_op;
	vector<reference<LogicalOperator>> datasource_filters;
	optional_ptr<LogicalOperator> limit_op = nullptr;
	// pass through single child operators
	while (op->children.size() == 1 && !OperatorNeedsRelation(op->type)) {
		if (op->type == LogicalOperatorType::LOGICAL_FILTER) {
			if (HasNonReorderableChild(*op)) {
				datasource_filters.push_back(*op);
			}
			filter_operators.push_back(*op);
		}
		if (op->type == LogicalOperatorType::LOGICAL_LIMIT) {
			limit_op = op;
		}
		op = op->children[0].get();
	}
	bool non_reorderable_operation = false;
	if (OperatorIsNonReorderable(op->type)) {
		// set operation, optimize separately in children
		non_reorderable_operation = true;
	}

	if (op->type == LogicalOperatorType::LOGICAL_COMPARISON_JOIN) {
		if (JoinIsReorderable(*op)) {
			// extract join conditions from inner join
			filter_operators.push_back(*op);
		} else {
			non_reorderable_operation = true;
		}
	}
	if (non_reorderable_operation) {
		// we encountered a non-reordable operation (setop or non-inner join)
		// we do not reorder non-inner joins yet, however we do want to expand the potential join graph around them
		// non-inner joins are also tricky because we can't freely make conditions through them
		// e.g. suppose we have (left LEFT OUTER JOIN right WHERE right IS NOT NULL), the join can generate
		// new NULL values in the right side, so pushing this condition through the join leads to incorrect results
		// for this reason, we just start a new JoinOptimizer pass in each of the children of the join
		// stats.cardinality will be initiated to highest cardinality of the children.
		vector<RelationStats> children_stats;
		for (auto &child : op->children) {
			auto stats = RelationStats();
			auto child_optimizer = optimizer.CreateChildOptimizer();
			child = child_optimizer.Optimize(std::move(child), &stats);
			children_stats.push_back(stats);
		}

		auto combined_stats = RelationStatisticsHelper::CombineStatsOfNonReorderableOperator(*op, children_stats);
		if (!datasource_filters.empty()) {
			combined_stats.cardinality =
			    (idx_t)MaxValue(combined_stats.cardinality * RelationStatisticsHelper::DEFAULT_SELECTIVITY, (double)1);
		}
		AddRelation(input_op, parent, combined_stats);
		return true;
	}

	switch (op->type) {
	case LogicalOperatorType::LOGICAL_AGGREGATE_AND_GROUP_BY: {
		// optimize children
		RelationStats child_stats;
		auto child_optimizer = optimizer.CreateChildOptimizer();
		op->children[0] = child_optimizer.Optimize(std::move(op->children[0]), &child_stats);
		auto &aggr = op->Cast<LogicalAggregate>();
		auto operator_stats = RelationStatisticsHelper::ExtractAggregationStats(aggr, child_stats);
		if (!datasource_filters.empty()) {
			operator_stats.cardinality = NumericCast<idx_t>(static_cast<double>(operator_stats.cardinality) *
			                                                RelationStatisticsHelper::DEFAULT_SELECTIVITY);
		}
		ModifyStatsIfLimit(limit_op.get(), child_stats);
		AddAggregateOrWindowRelation(input_op, parent, operator_stats, op->type);
		return true;
	}
	case LogicalOperatorType::LOGICAL_WINDOW: {
		// optimize children
		RelationStats child_stats;
		auto child_optimizer = optimizer.CreateChildOptimizer();
		op->children[0] = child_optimizer.Optimize(std::move(op->children[0]), &child_stats);
		auto &window = op->Cast<LogicalWindow>();
		auto operator_stats = RelationStatisticsHelper::ExtractWindowStats(window, child_stats);
		if (!datasource_filters.empty()) {
			operator_stats.cardinality = NumericCast<idx_t>(static_cast<double>(operator_stats.cardinality) *
			                                                RelationStatisticsHelper::DEFAULT_SELECTIVITY);
		}
		ModifyStatsIfLimit(limit_op.get(), child_stats);
		AddAggregateOrWindowRelation(input_op, parent, operator_stats, op->type);
		return true;
	}
	case LogicalOperatorType::LOGICAL_COMPARISON_JOIN:
	case LogicalOperatorType::LOGICAL_CROSS_PRODUCT: {
		// Adding relations to the current join order optimizer
		bool can_reorder_left = ExtractJoinRelations(optimizer, *op->children[0], filter_operators, op);
		bool can_reorder_right = ExtractJoinRelations(optimizer, *op->children[1], filter_operators, op);
		return can_reorder_left && can_reorder_right;
	}
	case LogicalOperatorType::LOGICAL_DUMMY_SCAN: {
		auto &dummy_scan = op->Cast<LogicalDummyScan>();
		auto stats = RelationStatisticsHelper::ExtractDummyScanStats(dummy_scan, context);
		AddRelation(input_op, parent, stats);
		return true;
	}
	case LogicalOperatorType::LOGICAL_EXPRESSION_GET: {
		// base table scan, add to set of relations.
		// create empty stats for dummy scan or logical expression get
		auto &expression_get = op->Cast<LogicalExpressionGet>();
		auto stats = RelationStatisticsHelper::ExtractExpressionGetStats(expression_get, context);
		AddRelation(input_op, parent, stats);
		return true;
	}
	case LogicalOperatorType::LOGICAL_GET: {
		// TODO: Get stats from a logical GET
		auto &get = op->Cast<LogicalGet>();
		auto stats = RelationStatisticsHelper::ExtractGetStats(get, context);
		// if there is another logical filter that could not be pushed down into the
		// table scan, apply another selectivity.
		if (!datasource_filters.empty()) {
			stats.cardinality =
			    (idx_t)MaxValue(stats.cardinality * RelationStatisticsHelper::DEFAULT_SELECTIVITY, (double)1);
		}
		ModifyStatsIfLimit(limit_op.get(), stats);
		AddRelation(input_op, parent, stats);
		return true;
	}
	case LogicalOperatorType::LOGICAL_PROJECTION: {
		RelationStats child_stats;
		// optimize the child and copy the stats
		auto child_optimizer = optimizer.CreateChildOptimizer();
		op->children[0] = child_optimizer.Optimize(std::move(op->children[0]), &child_stats);
		auto &proj = op->Cast<LogicalProjection>();
		// Projection can create columns so we need to add them here
		auto proj_stats = RelationStatisticsHelper::ExtractProjectionStats(proj, child_stats);
		ModifyStatsIfLimit(limit_op.get(), proj_stats);
		AddRelation(input_op, parent, proj_stats);
		return true;
	}
	case LogicalOperatorType::LOGICAL_EMPTY_RESULT: {
		// optimize the child and copy the stats
		auto &empty_result = op->Cast<LogicalEmptyResult>();
		// Projection can create columns so we need to add them here
		auto stats = RelationStatisticsHelper::ExtractEmptyResultStats(empty_result);
		AddRelation(input_op, parent, stats);
		return true;
	}
	case LogicalOperatorType::LOGICAL_MATERIALIZED_CTE:
	case LogicalOperatorType::LOGICAL_RECURSIVE_CTE: {
		RelationStats lhs_stats;
		// optimize the lhs child and copy the stats
		auto lhs_optimizer = optimizer.CreateChildOptimizer();
		op->children[0] = lhs_optimizer.Optimize(std::move(op->children[0]), &lhs_stats);
		// optimize the rhs child
		auto rhs_optimizer = optimizer.CreateChildOptimizer();
		auto table_index = op->type == LogicalOperatorType::LOGICAL_MATERIALIZED_CTE
		                       ? op->Cast<LogicalMaterializedCTE>().table_index
		                       : op->Cast<LogicalRecursiveCTE>().table_index;
		rhs_optimizer.AddMaterializedCTEStats(table_index, std::move(lhs_stats));
		op->children[1] = rhs_optimizer.Optimize(std::move(op->children[1]));
		return false;
	}
	case LogicalOperatorType::LOGICAL_CTE_REF: {
		auto &cte_ref = op->Cast<LogicalCTERef>();
		if (cte_ref.materialized_cte != CTEMaterialize::CTE_MATERIALIZE_ALWAYS) {
			return false;
		}
		AddRelation(input_op, parent, optimizer.GetMaterializedCTEStats(cte_ref.cte_index));
		return true;
	}
	case LogicalOperatorType::LOGICAL_DELIM_JOIN: {
		auto &delim_join = op->Cast<LogicalComparisonJoin>();

		// optimize LHS (duplicate-eliminated) child
		RelationStats lhs_stats;
		auto lhs_optimizer = optimizer.CreateChildOptimizer();
		op->children[0] = lhs_optimizer.Optimize(std::move(op->children[0]), &lhs_stats);

		// create dummy aggregation for the duplicate elimination
		auto dummy_aggr = make_uniq<LogicalAggregate>(DConstants::INVALID_INDEX - 1, DConstants::INVALID_INDEX,
		                                              vector<unique_ptr<Expression>>());
		for (auto &delim_col : delim_join.duplicate_eliminated_columns) {
			dummy_aggr->groups.push_back(delim_col->Copy());
		}
		auto lhs_delim_stats = RelationStatisticsHelper::ExtractAggregationStats(*dummy_aggr, lhs_stats);

		// optimize the other child, which will now have access to the stats
		RelationStats rhs_stats;
		auto rhs_optimizer = optimizer.CreateChildOptimizer();
		rhs_optimizer.AddDelimScanStats(lhs_delim_stats);
		op->children[1] = rhs_optimizer.Optimize(std::move(op->children[1]), rhs_stats);

		return false;
	}
	case LogicalOperatorType::LOGICAL_DELIM_GET: {
		// Used to not be possible to reorder these. We added reordering (without stats) before,
		// but ran into terrible join orders (see internal issue #596), so we removed it again
		// We now have proper statistics for DelimGets, and get an even better query plan for #596
		AddAggregateOrWindowRelation(input_op, parent, optimizer.GetDelimScanStats(), op->type);
		return true;
	}
	default:
		return false;
	}
}

bool RelationManager::ExtractBindings(Expression &expression, unordered_set<idx_t> &bindings) {
	if (expression.type == ExpressionType::BOUND_COLUMN_REF) {
		auto &colref = expression.Cast<BoundColumnRefExpression>();
		D_ASSERT(colref.depth == 0);
		D_ASSERT(colref.binding.table_index != DConstants::INVALID_INDEX);
		// map the base table index to the relation index used by the JoinOrderOptimizer
		if (expression.alias == "SUBQUERY" &&
		    relation_mapping.find(colref.binding.table_index) == relation_mapping.end()) {
			// most likely a BoundSubqueryExpression that was created from an uncorrelated subquery
			// Here we return true and don't fill the bindings, the expression can be reordered.
			// A filter will be created using this expression, and pushed back on top of the parent
			// operator during plan reconstruction
			return true;
		}
		if (relation_mapping.find(colref.binding.table_index) != relation_mapping.end()) {
			bindings.insert(relation_mapping[colref.binding.table_index]);
		}
	}
	if (expression.type == ExpressionType::BOUND_REF) {
		// bound expression
		bindings.clear();
		return false;
	}
	D_ASSERT(expression.type != ExpressionType::SUBQUERY);
	bool can_reorder = true;
	ExpressionIterator::EnumerateChildren(expression, [&](Expression &expr) {
		if (!ExtractBindings(expr, bindings)) {
			can_reorder = false;
			return;
		}
	});
	return can_reorder;
}

vector<unique_ptr<FilterInfo>> RelationManager::ExtractEdges(LogicalOperator &op,
                                                             vector<reference<LogicalOperator>> &filter_operators,
                                                             JoinRelationSetManager &set_manager) {
	// now that we know we are going to perform join ordering we actually extract the filters, eliminating duplicate
	// filters in the process
	vector<unique_ptr<FilterInfo>> filters_and_bindings;
	expression_set_t filter_set;
	for (auto &filter_op : filter_operators) {
		auto &f_op = filter_op.get();
		if (f_op.type == LogicalOperatorType::LOGICAL_COMPARISON_JOIN ||
		    f_op.type == LogicalOperatorType::LOGICAL_ASOF_JOIN) {
			auto &join = f_op.Cast<LogicalComparisonJoin>();
			D_ASSERT(join.expressions.empty());
			for (auto &cond : join.conditions) {
				auto comparison =
				    make_uniq<BoundComparisonExpression>(cond.comparison, std::move(cond.left), std::move(cond.right));
				if (filter_set.find(*comparison) == filter_set.end()) {
					filter_set.insert(*comparison);
					unordered_set<idx_t> bindings;
					ExtractBindings(*comparison, bindings);
					auto &set = set_manager.GetJoinRelation(bindings);
					auto filter_info =
					    make_uniq<FilterInfo>(std::move(comparison), set, filters_and_bindings.size(), join.join_type);
					filters_and_bindings.push_back(std::move(filter_info));
				}
			}
			join.conditions.clear();
		} else {
			vector<unique_ptr<Expression>> leftover_expressions;
			for (auto &expression : f_op.expressions) {
				if (filter_set.find(*expression) == filter_set.end()) {
					filter_set.insert(*expression);
					unordered_set<idx_t> bindings;
					ExtractBindings(*expression, bindings);
					if (bindings.empty()) {
						// the filter is on a column that is not in our relational map. (example: limit_rownum)
						// in this case we do not create a FilterInfo for it. (duckdb-internal/#1493)s
						leftover_expressions.push_back(std::move(expression));
						continue;
					}
					auto &set = set_manager.GetJoinRelation(bindings);
					auto filter_info = make_uniq<FilterInfo>(std::move(expression), set, filters_and_bindings.size());
					filters_and_bindings.push_back(std::move(filter_info));
				}
			}
			f_op.expressions = std::move(leftover_expressions);
		}
	}

	return filters_and_bindings;
}

// LCOV_EXCL_START

void RelationManager::PrintRelationStats() {
#ifdef DEBUG
	string to_print;
	for (idx_t i = 0; i < relations.size(); i++) {
		auto &relation = relations.at(i);
		auto &stats = relation->stats;
		D_ASSERT(stats.column_names.size() == stats.column_distinct_count.size());
		for (idx_t i = 0; i < stats.column_names.size(); i++) {
			to_print = stats.column_names.at(i) + " has estimated distinct count " +
			           to_string(stats.column_distinct_count.at(i).distinct_count);
			Printer::Print(to_print);
		}
		to_print = stats.table_name + " has estimated cardinality " + to_string(stats.cardinality);
		to_print += " and relation id " + to_string(i) + "\n";
		Printer::Print(to_print);
	}
#endif
}

// LCOV_EXCL_STOP

} // namespace duckdb<|MERGE_RESOLUTION|>--- conflicted
+++ resolved
@@ -137,9 +137,6 @@
 	return tmp->children.empty();
 }
 
-<<<<<<< HEAD
-bool RelationManager::ExtractJoinRelations(JoinOrderOptimizer &optimizer, LogicalOperator &input_op,
-=======
 static void ModifyStatsIfLimit(optional_ptr<LogicalOperator> limit_op, RelationStats &stats) {
 	if (!limit_op) {
 		return;
@@ -150,8 +147,7 @@
 	}
 }
 
-bool RelationManager::ExtractJoinRelations(LogicalOperator &input_op,
->>>>>>> 104cb79e
+bool RelationManager::ExtractJoinRelations(JoinOrderOptimizer &optimizer, LogicalOperator &input_op,
                                            vector<reference<LogicalOperator>> &filter_operators,
                                            optional_ptr<LogicalOperator> parent) {
 	optional_ptr<LogicalOperator> op = &input_op;
