--- conflicted
+++ resolved
@@ -181,24 +181,13 @@
 	return make_uniq<HashJoinLocalSinkState>(*this, context.client);
 }
 
-<<<<<<< HEAD
 SinkResultType PhysicalHashJoin::Sink(ExecutionContext &context, DataChunk &chunk, OperatorSinkInput &input) const {
-	auto &gstate = input.global_state.Cast<HashJoinGlobalSinkState>();
 	auto &lstate = input.local_state.Cast<HashJoinLocalSinkState>();
 
 	// resolve the join keys for the right chunk
 	lstate.join_keys.Reset();
 	lstate.build_executor.Execute(chunk, lstate.join_keys);
-=======
-SinkResultType PhysicalHashJoin::Sink(ExecutionContext &context, GlobalSinkState &gstate_p, LocalSinkState &lstate_p,
-                                      DataChunk &input) const {
-	auto &lstate = lstate_p.Cast<HashJoinLocalSinkState>();
-
-	// resolve the join keys for the right chunk
-	lstate.join_keys.Reset();
-	lstate.build_executor.Execute(input, lstate.join_keys);
-
->>>>>>> 65cfcd58
+
 	// build the HT
 	auto &ht = *lstate.hash_table;
 	if (!right_projection_map.empty()) {
@@ -211,26 +200,11 @@
 		ht.Build(lstate.append_state, lstate.join_keys, lstate.build_chunk);
 	} else if (!build_types.empty()) {
 		// there is not a projected map: place the entire right chunk in the HT
-<<<<<<< HEAD
-		ht.Build(lstate.join_keys, chunk);
+		ht.Build(lstate.append_state, lstate.join_keys, chunk);
 	} else {
 		// there are only keys: place an empty chunk in the payload
 		lstate.build_chunk.SetCardinality(chunk.size());
-		ht.Build(lstate.join_keys, lstate.build_chunk);
-	}
-
-	// swizzle if we reach memory limit
-	auto approx_ptr_table_size = ht.Count() * 3 * sizeof(data_ptr_t);
-	if (can_go_external && ht.SizeInBytes() + approx_ptr_table_size >= gstate.sink_memory_per_thread) {
-		lstate.hash_table->SwizzleBlocks();
-		gstate.external = true;
-=======
-		ht.Build(lstate.append_state, lstate.join_keys, input);
-	} else {
-		// there are only keys: place an empty chunk in the payload
-		lstate.build_chunk.SetCardinality(input.size());
 		ht.Build(lstate.append_state, lstate.join_keys, lstate.build_chunk);
->>>>>>> 65cfcd58
 	}
 
 	return SinkResultType::NEED_MORE_INPUT;
@@ -911,20 +885,8 @@
 	auto &lstate = input.local_state.Cast<HashJoinLocalSourceState>();
 	sink.scanned_data = true;
 
-<<<<<<< HEAD
-	if (!sink.external) {
-		if (IsRightOuterJoin(join_type)) {
-			{
-				lock_guard<mutex> guard(gstate.lock);
-				lstate.ScanFullOuter(sink, gstate);
-			}
-			sink.hash_table->GatherFullOuter(chunk, lstate.addresses, lstate.full_outer_found_entries);
-		}
-		return chunk.size() == 0 ? SourceResultType::FINISHED : SourceResultType::HAVE_MORE_OUTPUT;
-=======
 	if (!sink.external && !IsRightOuterJoin(join_type)) {
-		return;
->>>>>>> 65cfcd58
+		return SourceResultType::FINISHED;
 	}
 
 	if (gstate.global_stage == HashJoinSourceStage::INIT) {
