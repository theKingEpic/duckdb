--- conflicted
+++ resolved
@@ -183,12 +183,7 @@
 
 SinkResultType PhysicalHashJoin::Sink(ExecutionContext &context, GlobalSinkState &gstate_p, LocalSinkState &lstate_p,
                                       DataChunk &input) const {
-<<<<<<< HEAD
-	auto &lstate = (HashJoinLocalSinkState &)lstate_p;
-=======
-	auto &gstate = gstate_p.Cast<HashJoinGlobalSinkState>();
 	auto &lstate = lstate_p.Cast<HashJoinLocalSinkState>();
->>>>>>> ff7a0b41
 
 	// resolve the join keys for the right chunk
 	lstate.join_keys.Reset();
@@ -369,12 +364,8 @@
 
 SinkFinalizeType PhysicalHashJoin::Finalize(Pipeline &pipeline, Event &event, ClientContext &context,
                                             GlobalSinkState &gstate) const {
-<<<<<<< HEAD
-	auto &sink = (HashJoinGlobalSinkState &)gstate;
+	auto &sink = gstate.Cast<HashJoinGlobalSinkState>();
 	auto &ht = *sink.hash_table;
-=======
-	auto &sink = gstate.Cast<HashJoinGlobalSinkState>();
->>>>>>> ff7a0b41
 
 	sink.external = ht.RequiresExternalJoin(context.config, sink.local_hash_tables);
 	if (sink.external) {
