--- conflicted
+++ resolved
@@ -14,16 +14,9 @@
 
 	inline static bool Process(CSVScanner &scanner, vector<idx_t> &sniffed_column_counts, char current_char,
 	                           idx_t current_pos) {
-<<<<<<< HEAD
 		auto &sniffing_state_machine = scanner.GetStateMachineSniff();
-		D_ASSERT(sniffed_column_counts.size() == sniffing_state_machine.options.sample_chunk_size);
+		D_ASSERT(sniffed_column_counts.size() ==STANDARD_VECTOR_SIZE);
 		if (scanner.state == CSVState::INVALID) {
-=======
-
-		D_ASSERT(sniffed_column_counts.size() == STANDARD_VECTOR_SIZE);
-
-		if (machine.state == CSVState::INVALID) {
->>>>>>> 7560c26b
 			sniffed_column_counts.clear();
 			return true;
 		}
@@ -47,22 +40,13 @@
 		    (scanner.column_count - 1) * (scanner.state != CSVState::RECORD_SEPARATOR && carriage_return);
 
 		// Identify what is our line separator
-<<<<<<< HEAD
 		sniffing_state_machine.carry_on_separator = (scanner.state == CSVState::RECORD_SEPARATOR && carriage_return) ||
 		                                            sniffing_state_machine.carry_on_separator;
 		sniffing_state_machine.single_record_separator =
 		    ((scanner.state != CSVState::RECORD_SEPARATOR && carriage_return) ||
 		     (scanner.state == CSVState::RECORD_SEPARATOR && !carriage_return)) ||
 		    sniffing_state_machine.single_record_separator;
-		if (scanner.cur_rows >= sniffing_state_machine.options.sample_chunk_size) {
-=======
-		machine.carry_on_separator =
-		    (machine.state == CSVState::RECORD_SEPARATOR && carriage_return) || machine.carry_on_separator;
-		machine.single_record_separator = ((machine.state != CSVState::RECORD_SEPARATOR && carriage_return) ||
-		                                   (machine.state == CSVState::RECORD_SEPARATOR && !carriage_return)) ||
-		                                  machine.single_record_separator;
-		if (machine.cur_rows >= STANDARD_VECTOR_SIZE) {
->>>>>>> 7560c26b
+		if (scanner.cur_rows >= STANDARD_VECTOR_SIZE) {
 			// We sniffed enough rows
 			return true;
 		}
@@ -73,17 +57,11 @@
 		if (scanner.state == CSVState::INVALID) {
 			return;
 		}
-<<<<<<< HEAD
-		if (scanner.cur_rows < sniffing_state_machine.options.sample_chunk_size &&
-		    scanner.state != CSVState::EMPTY_LINE) {
+		if (scanner.cur_rows < STANDARD_VECTOR_SIZE && scanner.state == CSVState::DELIMITER) {
+			sniffed_column_counts[scanner.cur_rows] = ++scanner.column_count;
+		}
+		if (scanner.cur_rows < STANDARD_VECTOR_SIZE && scanner.state != CSVState::EMPTY_LINE) {
 			sniffed_column_counts[scanner.cur_rows++] = scanner.column_count;
-=======
-		if (machine.cur_rows < STANDARD_VECTOR_SIZE && machine.state == CSVState::DELIMITER) {
-			sniffed_column_counts[machine.cur_rows] = ++machine.column_count;
-		}
-		if (machine.cur_rows < STANDARD_VECTOR_SIZE && machine.state != CSVState::EMPTY_LINE) {
-			sniffed_column_counts[machine.cur_rows++] = machine.column_count;
->>>>>>> 7560c26b
 		}
 		NewLineIdentifier suggested_newline;
 		if (sniffing_state_machine.carry_on_separator) {
@@ -273,15 +251,9 @@
 	}
 }
 
-<<<<<<< HEAD
 bool CSVSniffer::RefineCandidateNextChunk(CSVScanner &candidate) {
-	vector<idx_t> sniffed_column_counts(options.sample_chunk_size);
+	vector<idx_t> sniffed_column_counts(STANDARD_VECTOR_SIZE);
 	candidate.Process<SniffDialect>(candidate, sniffed_column_counts);
-=======
-bool CSVSniffer::RefineCandidateNextChunk(CSVStateMachine &candidate) {
-	vector<idx_t> sniffed_column_counts(STANDARD_VECTOR_SIZE);
-	candidate.csv_buffer_iterator.Process<SniffDialect>(candidate, sniffed_column_counts);
->>>>>>> 7560c26b
 	bool allow_padding = options.null_padding;
 
 	for (idx_t row = 0; row < sniffed_column_counts.size(); row++) {
@@ -304,15 +276,9 @@
 		return;
 	}
 	for (auto &cur_candidate : candidates) {
-<<<<<<< HEAD
-		for (idx_t i = 1; i <= options.sample_chunks; i++) {
+		for (idx_t i = 1; i <= options.sample_size_chunks; i++) {
 			bool finished_file = cur_candidate->Finished();
-			if (finished_file || i == options.sample_chunks) {
-=======
-		for (idx_t i = 1; i <= options.sample_size_chunks; i++) {
-			bool finished_file = cur_candidate->csv_buffer_iterator.Finished();
 			if (finished_file || i == options.sample_size_chunks) {
->>>>>>> 7560c26b
 				// we finished the file or our chunk sample successfully: stop
 				auto successful_candidate = std::move(cur_candidate);
 				candidates.clear();
