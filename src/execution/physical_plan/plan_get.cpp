--- conflicted
+++ resolved
@@ -42,11 +42,7 @@
 	if (!op.function.projection_pushdown) {
 		// function does not support projection pushdown
 		auto node = make_unique<PhysicalTableScan>(op.returned_types, op.function, move(op.bind_data), op.column_ids,
-<<<<<<< HEAD
-		                                           move(table_filters));
-=======
-		                                           op.names, move(table_filter_umap));
->>>>>>> 59d304c9
+		                                           op.names, move(table_filters));
 		// first check if an additional projection is necessary
 		if (op.column_ids.size() == op.returned_types.size()) {
 			bool projection_necessary = false;
@@ -79,13 +75,8 @@
 		projection->children.push_back(move(node));
 		return move(projection);
 	} else {
-<<<<<<< HEAD
-		return make_unique<PhysicalTableScan>(op.types, op.function, move(op.bind_data), op.column_ids,
+		return make_unique<PhysicalTableScan>(op.types, op.function, move(op.bind_data), op.column_ids, op.names,
 		                                      move(table_filters));
-=======
-		return make_unique<PhysicalTableScan>(op.types, op.function, move(op.bind_data), op.column_ids, op.names,
-		                                      move(table_filter_umap));
->>>>>>> 59d304c9
 	}
 }
 
