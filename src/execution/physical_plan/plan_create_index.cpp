#include "duckdb/catalog/catalog_entry/table_catalog_entry.hpp"
#include "duckdb/execution/operator/projection/physical_projection.hpp"
#include "duckdb/execution/operator/filter/physical_filter.hpp"
#include "duckdb/execution/operator/scan/physical_table_scan.hpp"
#include "duckdb/execution/operator/schema/physical_create_index.hpp"
#include "duckdb/execution/operator/order/physical_order.hpp"
#include "duckdb/execution/physical_plan_generator.hpp"
#include "duckdb/function/table/table_scan.hpp"
#include "duckdb/planner/filter/null_filter.hpp"
#include "duckdb/planner/operator/logical_create_index.hpp"
#include "duckdb/planner/table_filter.hpp"

namespace duckdb {

unique_ptr<PhysicalOperator> PhysicalPlanGenerator::CreatePlan(LogicalCreateIndex &op) {

	// generate a physical plan for the parallel index creation which consists of the following operators
	// table scan - projection (for expression execution) - filter (NOT NULL) - order - create index

	D_ASSERT(op.children.empty());

	// validate that all expressions contain valid scalar functions
	// e.g. get_current_timestamp(), random(), and sequence values are not allowed as ART keys
	// because they make deletions and lookups unfeasible
	for (idx_t i = 0; i < op.unbound_expressions.size(); i++) {
		auto &expr = op.unbound_expressions[i];
		if (expr->expression_class == ExpressionClass::BOUND_FUNCTION) {
			auto &func_expr = (BoundFunctionExpression &)*expr;
			if (func_expr.function.side_effects == FunctionSideEffects::HAS_SIDE_EFFECTS) {
				throw BinderException("Index keys cannot contain the \"%s\" function.", func_expr.function.name);
			}
		}
	}

	// table scan operator for index key columns and row IDs

	unique_ptr<TableFilterSet> table_filters;
	op.info->column_ids.emplace_back(COLUMN_IDENTIFIER_ROW_ID);

	auto &bind_data = (TableScanBindData &)*op.bind_data;
	bind_data.is_create_index = true;

	auto table_scan =
	    make_unique<PhysicalTableScan>(op.info->scan_types, op.function, std::move(op.bind_data), op.info->column_ids,
	                                   op.info->names, std::move(table_filters), op.estimated_cardinality);

	dependencies.AddDependency(&op.table);
	op.info->column_ids.pop_back();

	D_ASSERT(op.info->scan_types.size() - 1 <= op.info->names.size());
	D_ASSERT(op.info->scan_types.size() - 1 <= op.info->column_ids.size());

	// projection to execute expressions on the key columns

	vector<LogicalType> new_column_types;
	vector<unique_ptr<Expression>> select_list;
	for (idx_t i = 0; i < op.expressions.size(); i++) {
		new_column_types.push_back(op.expressions[i]->return_type);
<<<<<<< HEAD
		select_list.push_back(move(op.expressions[i]));
=======
		select_list.push_back(std::move(op.expressions[i]));
>>>>>>> 42a68901
	}
	new_column_types.emplace_back(LogicalType::ROW_TYPE);
	select_list.push_back(make_unique<BoundReferenceExpression>(LogicalType::ROW_TYPE, op.info->scan_types.size() - 1));

<<<<<<< HEAD
	auto projection = make_unique<PhysicalProjection>(new_column_types, move(select_list), op.estimated_cardinality);
	projection->children.push_back(move(table_scan));
=======
	auto projection =
	    make_unique<PhysicalProjection>(new_column_types, std::move(select_list), op.estimated_cardinality);
	projection->children.push_back(std::move(table_scan));
>>>>>>> 42a68901

	// filter operator for IS_NOT_NULL on each key column

	vector<LogicalType> filter_types;
	vector<unique_ptr<Expression>> filter_select_list;

	for (idx_t i = 0; i < new_column_types.size() - 1; i++) {
		filter_types.push_back(new_column_types[i]);
		auto is_not_null_expr =
		    make_unique<BoundOperatorExpression>(ExpressionType::OPERATOR_IS_NOT_NULL, LogicalType::BOOLEAN);
		auto bound_ref = make_unique<BoundReferenceExpression>(new_column_types[i], i);
<<<<<<< HEAD
		is_not_null_expr->children.push_back(move(bound_ref));
		filter_select_list.push_back(move(is_not_null_expr));
	}

	auto null_filter =
	    make_unique<PhysicalFilter>(move(filter_types), move(filter_select_list), op.estimated_cardinality);
	null_filter->types.emplace_back(LogicalType::ROW_TYPE);
	null_filter->children.push_back(move(projection));
=======
		is_not_null_expr->children.push_back(std::move(bound_ref));
		filter_select_list.push_back(std::move(is_not_null_expr));
	}

	auto null_filter =
	    make_unique<PhysicalFilter>(std::move(filter_types), std::move(filter_select_list), op.estimated_cardinality);
	null_filter->types.emplace_back(LogicalType::ROW_TYPE);
	null_filter->children.push_back(std::move(projection));
>>>>>>> 42a68901

	// order operator

	vector<BoundOrderByNode> orders;
	vector<idx_t> projections;
	for (idx_t i = 0; i < new_column_types.size() - 1; i++) {
		auto col_expr = make_unique_base<Expression, BoundReferenceExpression>(new_column_types[i], i);
<<<<<<< HEAD
		orders.emplace_back(OrderType::ASCENDING, OrderByNullType::NULLS_FIRST, move(col_expr));
=======
		orders.emplace_back(OrderType::ASCENDING, OrderByNullType::NULLS_FIRST, std::move(col_expr));
>>>>>>> 42a68901
		projections.emplace_back(i);
	}
	projections.emplace_back(new_column_types.size() - 1);

<<<<<<< HEAD
	auto physical_order =
	    make_unique<PhysicalOrder>(new_column_types, move(orders), move(projections), op.estimated_cardinality);
	physical_order->children.push_back(move(null_filter));

	// actual physical create index operator

	auto physical_create_index = make_unique<PhysicalCreateIndex>(
	    op, op.table, op.info->column_ids, move(op.info), move(op.unbound_expressions), op.estimated_cardinality);
	physical_create_index->children.push_back(move(physical_order));
	return move(physical_create_index);
=======
	auto physical_order = make_unique<PhysicalOrder>(new_column_types, std::move(orders), std::move(projections),
	                                                 op.estimated_cardinality);
	physical_order->children.push_back(std::move(null_filter));

	// actual physical create index operator

	auto physical_create_index =
	    make_unique<PhysicalCreateIndex>(op, op.table, op.info->column_ids, std::move(op.info),
	                                     std::move(op.unbound_expressions), op.estimated_cardinality);
	physical_create_index->children.push_back(std::move(physical_order));
	return std::move(physical_create_index);
>>>>>>> 42a68901
}

} // namespace duckdb<|MERGE_RESOLUTION|>--- conflicted
+++ resolved
@@ -56,23 +56,14 @@
 	vector<unique_ptr<Expression>> select_list;
 	for (idx_t i = 0; i < op.expressions.size(); i++) {
 		new_column_types.push_back(op.expressions[i]->return_type);
-<<<<<<< HEAD
-		select_list.push_back(move(op.expressions[i]));
-=======
 		select_list.push_back(std::move(op.expressions[i]));
->>>>>>> 42a68901
 	}
 	new_column_types.emplace_back(LogicalType::ROW_TYPE);
 	select_list.push_back(make_unique<BoundReferenceExpression>(LogicalType::ROW_TYPE, op.info->scan_types.size() - 1));
 
-<<<<<<< HEAD
-	auto projection = make_unique<PhysicalProjection>(new_column_types, move(select_list), op.estimated_cardinality);
-	projection->children.push_back(move(table_scan));
-=======
 	auto projection =
 	    make_unique<PhysicalProjection>(new_column_types, std::move(select_list), op.estimated_cardinality);
 	projection->children.push_back(std::move(table_scan));
->>>>>>> 42a68901
 
 	// filter operator for IS_NOT_NULL on each key column
 
@@ -84,16 +75,6 @@
 		auto is_not_null_expr =
 		    make_unique<BoundOperatorExpression>(ExpressionType::OPERATOR_IS_NOT_NULL, LogicalType::BOOLEAN);
 		auto bound_ref = make_unique<BoundReferenceExpression>(new_column_types[i], i);
-<<<<<<< HEAD
-		is_not_null_expr->children.push_back(move(bound_ref));
-		filter_select_list.push_back(move(is_not_null_expr));
-	}
-
-	auto null_filter =
-	    make_unique<PhysicalFilter>(move(filter_types), move(filter_select_list), op.estimated_cardinality);
-	null_filter->types.emplace_back(LogicalType::ROW_TYPE);
-	null_filter->children.push_back(move(projection));
-=======
 		is_not_null_expr->children.push_back(std::move(bound_ref));
 		filter_select_list.push_back(std::move(is_not_null_expr));
 	}
@@ -102,7 +83,6 @@
 	    make_unique<PhysicalFilter>(std::move(filter_types), std::move(filter_select_list), op.estimated_cardinality);
 	null_filter->types.emplace_back(LogicalType::ROW_TYPE);
 	null_filter->children.push_back(std::move(projection));
->>>>>>> 42a68901
 
 	// order operator
 
@@ -110,27 +90,11 @@
 	vector<idx_t> projections;
 	for (idx_t i = 0; i < new_column_types.size() - 1; i++) {
 		auto col_expr = make_unique_base<Expression, BoundReferenceExpression>(new_column_types[i], i);
-<<<<<<< HEAD
-		orders.emplace_back(OrderType::ASCENDING, OrderByNullType::NULLS_FIRST, move(col_expr));
-=======
 		orders.emplace_back(OrderType::ASCENDING, OrderByNullType::NULLS_FIRST, std::move(col_expr));
->>>>>>> 42a68901
 		projections.emplace_back(i);
 	}
 	projections.emplace_back(new_column_types.size() - 1);
 
-<<<<<<< HEAD
-	auto physical_order =
-	    make_unique<PhysicalOrder>(new_column_types, move(orders), move(projections), op.estimated_cardinality);
-	physical_order->children.push_back(move(null_filter));
-
-	// actual physical create index operator
-
-	auto physical_create_index = make_unique<PhysicalCreateIndex>(
-	    op, op.table, op.info->column_ids, move(op.info), move(op.unbound_expressions), op.estimated_cardinality);
-	physical_create_index->children.push_back(move(physical_order));
-	return move(physical_create_index);
-=======
 	auto physical_order = make_unique<PhysicalOrder>(new_column_types, std::move(orders), std::move(projections),
 	                                                 op.estimated_cardinality);
 	physical_order->children.push_back(std::move(null_filter));
@@ -142,7 +106,6 @@
 	                                     std::move(op.unbound_expressions), op.estimated_cardinality);
 	physical_create_index->children.push_back(std::move(physical_order));
 	return std::move(physical_create_index);
->>>>>>> 42a68901
 }
 
 } // namespace duckdb