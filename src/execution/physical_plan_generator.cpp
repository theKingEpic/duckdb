--- conflicted
+++ resolved
@@ -207,11 +207,7 @@
 		plan = CreatePlan(op.Cast<LogicalReset>());
 		break;
 	case LogicalOperatorType::LOGICAL_PIVOT:
-<<<<<<< HEAD
-		plan = CreatePlan((LogicalPivot &)op);
-=======
 		plan = CreatePlan(op.Cast<LogicalPivot>());
->>>>>>> da69aeaa
 		break;
 	case LogicalOperatorType::LOGICAL_EXTENSION_OPERATOR:
 		plan = op.Cast<LogicalExtensionOperator>().CreatePlan(context, *this);
