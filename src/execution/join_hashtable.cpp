--- conflicted
+++ resolved
@@ -2,12 +2,9 @@
 
 #include "duckdb/common/exception.hpp"
 #include "duckdb/common/operator/comparison_operators.hpp"
+#include "duckdb/common/row_operations/row_operations.hpp"
 #include "duckdb/common/types/null_value.hpp"
-<<<<<<< HEAD
 #include "duckdb/common/vector_operations/unary_executor.hpp"
-=======
-#include "duckdb/common/row_operations/row_operations.hpp"
->>>>>>> 8045e424
 #include "duckdb/common/vector_operations/vector_operations.hpp"
 #include "duckdb/storage/buffer_manager.hpp"
 
@@ -416,19 +413,11 @@
 	}
 }
 
-<<<<<<< HEAD
-template <bool NO_MATCH_SEL>
-idx_t ScanStructure::ResolvePredicates(DataChunk &keys, SelectionVector *match_sel, SelectionVector *no_match_sel) {
-	SelectionVector *current_sel = &this->sel_vector;
-	idx_t remaining_count = this->count;
-	idx_t offset = 0;
-=======
 idx_t ScanStructure::ResolvePredicates(DataChunk &keys, SelectionVector &match_sel, SelectionVector *no_match_sel) {
 	// Start with the scan selection
 	for (idx_t i = 0; i < this->count; ++i) {
 		match_sel.set_index(i, this->sel_vector.get_index(i));
 	}
->>>>>>> 8045e424
 	idx_t no_match_count = 0;
 
 	return RowOperations::Match(ht.layout, pointers, key_data.get(), ht.predicates, match_sel, this->count,
@@ -840,12 +829,11 @@
 	// now fill them
 	FillSelectionVectorSwitch(build_vector, sel_build, keys_count);
 	// gather the values from the RHS using the sel_build selection vector
-	offset = condition_size;
 	for (idx_t i = 0; i < build_types.size(); i++) {
 		auto &vector = columns[i];
 		D_ASSERT(vector.GetType() == build_types[i]);
 		GatherResultVector(vector, sel_build, (uintptr_t *)&key_locations[0], FlatVector::INCREMENTAL_SELECTION_VECTOR,
-		                   keys_count, offset);
+		                   keys_count, condition_types.size());
 	}
 }
 
@@ -1082,4 +1070,5 @@
 	}
 }
 
+} // namespace duckdb
 } // namespace duckdb