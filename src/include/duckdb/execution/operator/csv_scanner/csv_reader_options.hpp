//===----------------------------------------------------------------------===//
//                         DuckDB
//
// duckdb/execution/operator/csv_scanner/csv_reader_options.hpp
//
//
//===----------------------------------------------------------------------===//

#pragma once

#include "duckdb/execution/operator/csv_scanner/csv_buffer.hpp"
#include "duckdb/execution/operator/csv_scanner/csv_option.hpp"
#include "duckdb/execution/operator/csv_scanner/state_machine_options.hpp"
#include "duckdb/common/map.hpp"
#include "duckdb/function/scalar/strftime_format.hpp"
#include "duckdb/common/types/value.hpp"
#include "duckdb/common/case_insensitive_map.hpp"
#include "duckdb/common/types.hpp"
#include "duckdb/common/multi_file_reader_options.hpp"

namespace duckdb {

struct DialectOptions {
	CSVStateMachineOptions state_machine_options;
	//! Expected number of columns
	idx_t num_cols = 0;
	//! Whether the file has a header line
	CSVOption<bool> header = false;
	//! The date format to use (if any is specified)
	map<LogicalTypeId, CSVOption<StrpTimeFormat>> date_format = {{LogicalTypeId::DATE, {}},
	                                                             {LogicalTypeId::TIMESTAMP, {}}};
	//! How many leading rows to skip
	CSVOption<idx_t> skip_rows = 0;
	idx_t rows_until_header = 0;
};

struct CSVReaderOptions {
	CSVReaderOptions() {};
	CSVReaderOptions(CSVOption<char> single_byte_delimiter, const CSVOption<string> &multi_byte_delimiter);
	//===--------------------------------------------------------------------===//
	// CommonCSVOptions
	//===--------------------------------------------------------------------===//
	//! See struct above.
	DialectOptions dialect_options;
	//! Whether we should ignore InvalidInput errors
	CSVOption<bool> ignore_errors = false;
	//! Whether we store CSV Errors in the rejects table or not
	CSVOption<bool> store_rejects = false;
	//! Rejects table name (Name of the table the store rejects errors)
	CSVOption<string> rejects_table_name = {"reject_errors"};
	//! Rejects Scan name  (Name of the table the store rejects scans)
	CSVOption<string> rejects_scan_name = {"reject_scans"};
	//! Rejects table entry limit (0 = no limit)
	idx_t rejects_limit = 0;
	//! Number of samples to buffer
	idx_t buffer_sample_size = static_cast<idx_t>(STANDARD_VECTOR_SIZE * 50);
	//! Specifies the strings that represents a null value
	vector<string> null_str = {""};
	//! Whether file is compressed or not, and if so which compression type
	//! AUTO_DETECT (default; infer from file extension)
	FileCompressionType compression = FileCompressionType::AUTO_DETECT;
	//! Option to convert quoted values to NULL values
	bool allow_quoted_nulls = true;
	char comment = '\0';

	//===--------------------------------------------------------------------===//
	// CSVAutoOptions
	//===--------------------------------------------------------------------===//
	//! SQL Type list mapping of name to SQL type index in sql_type_list
	case_insensitive_map_t<idx_t> sql_types_per_column;
	//! User-defined SQL type list
	vector<LogicalType> sql_type_list;
	//! User-defined name list
	vector<string> name_list;
	//! If the names and types were set by the columns parameter
	bool columns_set = false;
	//! Types considered as candidates for auto-detection ordered by descending specificity (~ from high to low)
	vector<LogicalType> auto_type_candidates = {LogicalType::VARCHAR,   LogicalType::DOUBLE, LogicalType::BIGINT,
	                                            LogicalType::TIMESTAMP, LogicalType::DATE,   LogicalType::TIME,
	                                            LogicalType::BOOLEAN,   LogicalType::SQLNULL};
	//! In case the sniffer found a mismatch error from user defined types or dialect
	string sniffer_user_mismatch_error;
	//! In case the sniffer found a mismatch error from user defined types or dialect
	vector<bool> was_type_manually_set;
	//===--------------------------------------------------------------------===//
	// ReadCSVOptions
	//===--------------------------------------------------------------------===//
	//! Maximum CSV line size: specified because if we reach this amount, we likely have wrong delimiters (default: 2MB)
	//! note that this is the guaranteed line length that will succeed, longer lines may be accepted if slightly above
<<<<<<< HEAD
	static constexpr idx_t max_line_size_default = 2097152;
	CSVOption<idx_t> maximum_line_size = max_line_size_default;
=======
	idx_t maximum_line_size = 2097152;
>>>>>>> ef43a0df
	//! Whether header names shall be normalized
	bool normalize_names = false;
	//! True, if column with that index must skip null check
	unordered_set<string> force_not_null_names;
	//! True, if column with that index must skip null check
	vector<bool> force_not_null;
	//! Result size of sniffing phases
	static constexpr idx_t sniff_size = 2048;
	//! Number of sample chunks used in auto-detection
	idx_t sample_size_chunks = 20480 / sniff_size;
	//! Consider all columns to be of type varchar
	bool all_varchar = false;
	//! Whether to automatically detect dialect and datatypes
	bool auto_detect = true;
	//! The file path of the CSV file to read
	string file_path;
	//! Multi-file reader options
	MultiFileReaderOptions file_options;
	//! Buffer Size (Parallel Scan)
	CSVOption<idx_t> buffer_size = CSVBuffer::ROWS_PER_BUFFER * max_line_size_default;
	//! Decimal separator when reading as numeric
	string decimal_separator = ".";
	//! Whether  to pad rows that do not have enough columns with NULL values
	bool null_padding = false;
	//! If we should attempt to run parallel scanning over one file
	bool parallel = true;

	//! By default, our encoding is always UTF-8
	string encoding = "utf-8";
	//! User defined parameters for the csv function concatenated on a string
	string user_defined_parameters;

	//===--------------------------------------------------------------------===//
	// WriteCSVOptions
	//===--------------------------------------------------------------------===//
	//! True, if column with that index must be quoted
	vector<bool> force_quote;
	//! Prefix/suffix/custom newline the entire file once (enables writing of files as JSON arrays)
	string prefix;
	string suffix;
	string write_newline;

	//! The date format to use for writing (if any is specified)
	map<LogicalTypeId, Value> write_date_format = {{LogicalTypeId::DATE, Value()}, {LogicalTypeId::TIMESTAMP, Value()}};
	//! Whether  a type format is specified
	map<LogicalTypeId, bool> has_format = {{LogicalTypeId::DATE, false}, {LogicalTypeId::TIMESTAMP, false}};

	void Serialize(Serializer &serializer) const;
	static CSVReaderOptions Deserialize(Deserializer &deserializer);

	void SetCompression(const string &compression);

	bool GetHeader() const;
	void SetHeader(bool has_header);

	string GetEscape() const;
	void SetEscape(const string &escape);

	idx_t GetSkipRows() const;
	void SetSkipRows(int64_t rows);

	void SetQuote(const string &quote);
	string GetQuote() const;
	void SetComment(const string &comment);
	string GetComment() const;
	void SetDelimiter(const string &delimiter);
	string GetDelimiter() const;

	//! If we can safely ignore errors (i.e., they are being ignored and not being stored in a rejects table)
	bool IgnoreErrors() const;

	string GetNewline() const;
	void SetNewline(const string &input);

	bool GetRFC4180() const;
	void SetRFC4180(bool rfc4180);

	char GetSingleByteDelimiter() const;
	string GetMultiByteDelimiter() const;

	//! Set an option that is supported by both reading and writing functions, called by
	//! the SetReadOption and SetWriteOption methods
	bool SetBaseOption(const string &loption, const Value &value, bool write_option = false);

	//! loption - lowercase string
	//! set - argument(s) to the option
	//! expected_names - names expected if the option is "columns"
	void SetReadOption(const string &loption, const Value &value, vector<string> &expected_names);
	void SetWriteOption(const string &loption, const Value &value);
	void SetDateFormat(LogicalTypeId type, const string &format, bool read_format);
	void ToNamedParameters(named_parameter_map_t &out) const;
	void FromNamedParameters(const named_parameter_map_t &in, ClientContext &context);
	//! Verify options are not conflicting
	void Verify();

	string ToString(const string &current_file_path) const;
	//! If the type for column with idx i was manually set
	bool WasTypeManuallySet(idx_t i) const;

	string NewLineIdentifierToString() const {
		switch (dialect_options.state_machine_options.new_line.GetValue()) {
		case NewLineIdentifier::SINGLE_N:
			return "\\n";
		case NewLineIdentifier::SINGLE_R:
			return "\\r";
		case NewLineIdentifier::CARRY_ON:
			return "\\r\\n";
		default:
			return "";
		}
	}
};
} // namespace duckdb<|MERGE_RESOLUTION|>--- conflicted
+++ resolved
@@ -87,12 +87,8 @@
 	//===--------------------------------------------------------------------===//
 	//! Maximum CSV line size: specified because if we reach this amount, we likely have wrong delimiters (default: 2MB)
 	//! note that this is the guaranteed line length that will succeed, longer lines may be accepted if slightly above
-<<<<<<< HEAD
 	static constexpr idx_t max_line_size_default = 2097152;
 	CSVOption<idx_t> maximum_line_size = max_line_size_default;
-=======
-	idx_t maximum_line_size = 2097152;
->>>>>>> ef43a0df
 	//! Whether header names shall be normalized
 	bool normalize_names = false;
 	//! True, if column with that index must skip null check
