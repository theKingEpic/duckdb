//===----------------------------------------------------------------------===//
//                         DuckDB
//
// duckdb/execution/operator/csv_scanner/column_count_scanner.hpp
//
//
//===----------------------------------------------------------------------===//

#pragma once

#include "duckdb/execution/operator/csv_scanner/csv_buffer_manager.hpp"
#include "duckdb/execution/operator/csv_scanner/csv_state_machine.hpp"
#include "duckdb/execution/operator/csv_scanner/scanner_boundary.hpp"
#include "duckdb/execution/operator/csv_scanner/string_value_scanner.hpp"
#include "duckdb/execution/operator/csv_scanner/base_scanner.hpp"
#include "duckdb/common/shared_ptr.hpp"

namespace duckdb {

class ColumnCountResult : public ScannerResult {
public:
	ColumnCountResult(CSVStates &states, CSVStateMachine &state_machine, idx_t result_size);
	inline idx_t &operator[](size_t index) {
		return column_counts[index];
	}

	idx_t column_counts[STANDARD_VECTOR_SIZE];
	idx_t current_column_count = 0;
	bool error = false;
	bool last_value_always_empty = true;
	idx_t result_position = 0;

	//! Adds a Value to the result
	static inline void AddValue(ColumnCountResult &result, const idx_t buffer_pos);
	//! Adds a Row to the result
	static inline bool AddRow(ColumnCountResult &result, const idx_t buffer_pos);
	//! Behavior when hitting an invalid state
	static inline void InvalidState(ColumnCountResult &result);
	//! Handles QuotedNewline State
	static inline void QuotedNewLine(ColumnCountResult &result);
	//! Handles EmptyLine states
	static inline bool EmptyLine(ColumnCountResult &result, const idx_t buffer_pos);
	inline void InternalAddRow();
};

//! Scanner that goes over the CSV and figures out how many columns each row has. Used for dialect sniffing
class ColumnCountScanner : public BaseScanner {
public:
	ColumnCountScanner(shared_ptr<CSVBufferManager> buffer_manager, const shared_ptr<CSVStateMachine> &state_machine,
<<<<<<< HEAD
	                   shared_ptr<CSVErrorHandler> error_handler, idx_t result_size = STANDARD_VECTOR_SIZE);
=======
	                   shared_ptr<CSVErrorHandler> error_handler, CSVIterator iterator = {});
>>>>>>> 228dff35

	ColumnCountResult &ParseChunk() override;

	ColumnCountResult &GetResult() override;

	unique_ptr<StringValueScanner> UpgradeToStringValueScanner();

private:
	void Initialize() override;

	void FinalizeChunkProcess() override;

	ColumnCountResult result;

	idx_t column_count;
	idx_t result_size;
};

} // namespace duckdb<|MERGE_RESOLUTION|>--- conflicted
+++ resolved
@@ -47,11 +47,7 @@
 class ColumnCountScanner : public BaseScanner {
 public:
 	ColumnCountScanner(shared_ptr<CSVBufferManager> buffer_manager, const shared_ptr<CSVStateMachine> &state_machine,
-<<<<<<< HEAD
-	                   shared_ptr<CSVErrorHandler> error_handler, idx_t result_size = STANDARD_VECTOR_SIZE);
-=======
-	                   shared_ptr<CSVErrorHandler> error_handler, CSVIterator iterator = {});
->>>>>>> 228dff35
+	                   shared_ptr<CSVErrorHandler> error_handler, idx_t result_size = STANDARD_VECTOR_SIZE, CSVIterator iterator = {});
 
 	ColumnCountResult &ParseChunk() override;
 
