--- conflicted
+++ resolved
@@ -70,11 +70,9 @@
 template <>
 DUCKDB_API bool TryAddOperator::Operation(int64_t left, int64_t right, int64_t &result);
 template <>
-<<<<<<< HEAD
 bool TryAddOperator::Operation(uhugeint_t left, uhugeint_t right, uhugeint_t &result);
-=======
+template <>
 bool TryAddOperator::Operation(hugeint_t left, hugeint_t right, hugeint_t &result);
->>>>>>> 1f17e1ce
 
 struct AddOperatorOverflowCheck {
 	template <class TA, class TB, class TR>
