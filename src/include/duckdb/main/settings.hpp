//===----------------------------------------------------------------------===//
//                         DuckDB
//
// duckdb/main/settings.hpp
//
//
//===----------------------------------------------------------------------===//

#pragma once

#include "duckdb/common/common.hpp"
#include "duckdb/common/types/value.hpp"

namespace duckdb {
class ClientContext;
class DatabaseInstance;
struct DBConfig;

const string GetDefaultUserAgent();

enum class SettingScope : uint8_t { GLOBAL, LOCAL, INVALID };

struct SettingLookupResult {
public:
	SettingLookupResult() : scope(SettingScope::INVALID) {
	}
	SettingLookupResult(SettingScope scope) : scope(scope) {
		D_ASSERT(scope != SettingScope::INVALID);
	}

public:
	operator bool() {
		return scope != SettingScope::INVALID;
	}

public:
	SettingScope GetScope() {
		D_ASSERT(scope != SettingScope::INVALID);
		return scope;
	}

private:
	SettingScope scope = SettingScope::INVALID;
};

struct AccessModeSetting {
	static constexpr const char *Name = "access_mode";
	static constexpr const char *Description = "Access mode of the database (AUTOMATIC, READ_ONLY or READ_WRITE)";
	static constexpr const LogicalTypeId InputType = LogicalTypeId::VARCHAR;
	static void SetGlobal(DatabaseInstance *db, DBConfig &config, const Value &parameter);
	static void ResetGlobal(DatabaseInstance *db, DBConfig &config);
	static Value GetSetting(ClientContext &context);
};

struct AllowPersistentSecrets {
	static constexpr const char *Name = "allow_persistent_secrets";
	static constexpr const char *Description =
	    "Allow the creation of persistent secrets, that are stored and loaded on restarts";
	static constexpr const LogicalTypeId InputType = LogicalTypeId::BOOLEAN;
	static void SetGlobal(DatabaseInstance *db, DBConfig &config, const Value &parameter);
	static void ResetGlobal(DatabaseInstance *db, DBConfig &config);
	static Value GetSetting(ClientContext &context);
};

struct CheckpointThresholdSetting {
	static constexpr const char *Name = "checkpoint_threshold";
	static constexpr const char *Description =
	    "The WAL size threshold at which to automatically trigger a checkpoint (e.g. 1GB)";
	static constexpr const LogicalTypeId InputType = LogicalTypeId::VARCHAR;
	static void SetGlobal(DatabaseInstance *db, DBConfig &config, const Value &parameter);
	static void ResetGlobal(DatabaseInstance *db, DBConfig &config);
	static Value GetSetting(ClientContext &context);
};

struct DebugCheckpointAbort {
	static constexpr const char *Name = "debug_checkpoint_abort";
	static constexpr const char *Description =
	    "DEBUG SETTING: trigger an abort while checkpointing for testing purposes";
	static constexpr const LogicalTypeId InputType = LogicalTypeId::VARCHAR;
	static void SetGlobal(DatabaseInstance *db, DBConfig &config, const Value &parameter);
	static void ResetGlobal(DatabaseInstance *db, DBConfig &config);
	static Value GetSetting(ClientContext &context);
};

struct DebugForceExternal {
	static constexpr const char *Name = "debug_force_external";
	static constexpr const char *Description =
	    "DEBUG SETTING: force out-of-core computation for operators that support it, used for testing";
	static constexpr const LogicalTypeId InputType = LogicalTypeId::BOOLEAN;
	static void SetLocal(ClientContext &context, const Value &parameter);
	static void ResetLocal(ClientContext &context);
	static Value GetSetting(ClientContext &context);
};

struct DebugForceNoCrossProduct {
	static constexpr const char *Name = "debug_force_no_cross_product";
	static constexpr const char *Description =
	    "DEBUG SETTING: Force disable cross product generation when hyper graph isn't connected, used for testing";
	static constexpr const LogicalTypeId InputType = LogicalTypeId::BOOLEAN;
	static void SetLocal(ClientContext &context, const Value &parameter);
	static void ResetLocal(ClientContext &context);
	static Value GetSetting(ClientContext &context);
};

struct OrderedAggregateThreshold {
	static constexpr const char *Name = "ordered_aggregate_threshold"; // NOLINT
	static constexpr const char *Description =                         // NOLINT
	    "The number of rows to accumulate before sorting, used for tuning";
	static constexpr const LogicalTypeId InputType = LogicalTypeId::UBIGINT; // NOLINT
	static void SetLocal(ClientContext &context, const Value &parameter);
	static void ResetLocal(ClientContext &context);
	static Value GetSetting(ClientContext &context);
};

struct DebugAsOfIEJoin {
	static constexpr const char *Name = "debug_asof_iejoin";                                                 // NOLINT
	static constexpr const char *Description = "DEBUG SETTING: force use of IEJoin to implement AsOf joins"; // NOLINT
	static constexpr const LogicalTypeId InputType = LogicalTypeId::BOOLEAN;                                 // NOLINT
	static void SetLocal(ClientContext &context, const Value &parameter);
	static void ResetLocal(ClientContext &context);
	static Value GetSetting(ClientContext &context);
};

struct PreferRangeJoins {
	static constexpr const char *Name = "prefer_range_joins";                                    // NOLINT
	static constexpr const char *Description = "Force use of range joins with mixed predicates"; // NOLINT
	static constexpr const LogicalTypeId InputType = LogicalTypeId::BOOLEAN;                     // NOLINT
	static void SetLocal(ClientContext &context, const Value &parameter);
	static void ResetLocal(ClientContext &context);
	static Value GetSetting(ClientContext &context);
};

struct DebugWindowMode {
	static constexpr const char *Name = "debug_window_mode";
	static constexpr const char *Description = "DEBUG SETTING: switch window mode to use";
	static constexpr const LogicalTypeId InputType = LogicalTypeId::VARCHAR;
	static void SetGlobal(DatabaseInstance *db, DBConfig &config, const Value &parameter);
	static void ResetGlobal(DatabaseInstance *db, DBConfig &config);
	static Value GetSetting(ClientContext &context);
};

struct DefaultCollationSetting {
	static constexpr const char *Name = "default_collation";
	static constexpr const char *Description = "The collation setting used when none is specified";
	static constexpr const LogicalTypeId InputType = LogicalTypeId::VARCHAR;
	static void SetGlobal(DatabaseInstance *db, DBConfig &config, const Value &parameter);
	static void ResetGlobal(DatabaseInstance *db, DBConfig &config);
	static void SetLocal(ClientContext &context, const Value &parameter);
	static void ResetLocal(ClientContext &context);
	static Value GetSetting(ClientContext &context);
};

struct DefaultOrderSetting {
	static constexpr const char *Name = "default_order";
	static constexpr const char *Description = "The order type used when none is specified (ASC or DESC)";
	static constexpr const LogicalTypeId InputType = LogicalTypeId::VARCHAR;
	static void SetGlobal(DatabaseInstance *db, DBConfig &config, const Value &parameter);
	static void ResetGlobal(DatabaseInstance *db, DBConfig &config);
	static Value GetSetting(ClientContext &context);
};

struct DefaultNullOrderSetting {
	static constexpr const char *Name = "default_null_order";
	static constexpr const char *Description = "Null ordering used when none is specified (NULLS_FIRST or NULLS_LAST)";
	static constexpr const LogicalTypeId InputType = LogicalTypeId::VARCHAR;
	static void SetGlobal(DatabaseInstance *db, DBConfig &config, const Value &parameter);
	static void ResetGlobal(DatabaseInstance *db, DBConfig &config);
	static Value GetSetting(ClientContext &context);
};

struct DefaultSecretStorage {
	static constexpr const char *Name = "default_secret_storage";
	static constexpr const char *Description = "Allows switching the default storage for secrets";
	static constexpr const LogicalTypeId InputType = LogicalTypeId::VARCHAR;
	static void SetGlobal(DatabaseInstance *db, DBConfig &config, const Value &parameter);
	static void ResetGlobal(DatabaseInstance *db, DBConfig &config);
	static Value GetSetting(ClientContext &context);
};

struct DisabledFileSystemsSetting {
	static constexpr const char *Name = "disabled_filesystems";
	static constexpr const char *Description = "Disable specific file systems preventing access (e.g. LocalFileSystem)";
	static constexpr const LogicalTypeId InputType = LogicalTypeId::VARCHAR;
	static void SetGlobal(DatabaseInstance *db, DBConfig &config, const Value &parameter);
	static void ResetGlobal(DatabaseInstance *db, DBConfig &config);
	static Value GetSetting(ClientContext &context);
};

struct DisabledOptimizersSetting {
	static constexpr const char *Name = "disabled_optimizers";
	static constexpr const char *Description = "DEBUG SETTING: disable a specific set of optimizers (comma separated)";
	static constexpr const LogicalTypeId InputType = LogicalTypeId::VARCHAR;
	static void SetGlobal(DatabaseInstance *db, DBConfig &config, const Value &parameter);
	static void ResetGlobal(DatabaseInstance *db, DBConfig &config);
	static Value GetSetting(ClientContext &context);
};

struct EnableExternalAccessSetting {
	static constexpr const char *Name = "enable_external_access";
	static constexpr const char *Description =
	    "Allow the database to access external state (through e.g. loading/installing modules, COPY TO/FROM, CSV "
	    "readers, pandas replacement scans, etc)";
	static constexpr const LogicalTypeId InputType = LogicalTypeId::BOOLEAN;
	static void SetGlobal(DatabaseInstance *db, DBConfig &config, const Value &parameter);
	static void ResetGlobal(DatabaseInstance *db, DBConfig &config);
	static Value GetSetting(ClientContext &context);
};

struct EnableFSSTVectors {
	static constexpr const char *Name = "enable_fsst_vectors";
	static constexpr const char *Description =
	    "Allow scans on FSST compressed segments to emit compressed vectors to utilize late decompression";
	static constexpr const LogicalTypeId InputType = LogicalTypeId::BOOLEAN;
	static void SetGlobal(DatabaseInstance *db, DBConfig &config, const Value &parameter);
	static void ResetGlobal(DatabaseInstance *db, DBConfig &config);
	static Value GetSetting(ClientContext &context);
};

struct AllowUnsignedExtensionsSetting {
	static constexpr const char *Name = "allow_unsigned_extensions";
	static constexpr const char *Description = "Allow to load extensions with invalid or missing signatures";
	static constexpr const LogicalTypeId InputType = LogicalTypeId::BOOLEAN;
	static void SetGlobal(DatabaseInstance *db, DBConfig &config, const Value &parameter);
	static void ResetGlobal(DatabaseInstance *db, DBConfig &config);
	static Value GetSetting(ClientContext &context);
};

struct CustomExtensionRepository {
	static constexpr const char *Name = "custom_extension_repository";
	static constexpr const char *Description = "Overrides the custom endpoint for remote extension installation";
	static constexpr const LogicalTypeId InputType = LogicalTypeId::VARCHAR;
	static void SetGlobal(DatabaseInstance *db, DBConfig &config, const Value &parameter);
	static void ResetGlobal(DatabaseInstance *db, DBConfig &config);
	static Value GetSetting(ClientContext &context);
};

struct AutoloadExtensionRepository {
	static constexpr const char *Name = "autoinstall_extension_repository";
	static constexpr const char *Description =
	    "Overrides the custom endpoint for extension installation on autoloading";
	static constexpr const LogicalTypeId InputType = LogicalTypeId::VARCHAR;
	static void SetGlobal(DatabaseInstance *db, DBConfig &config, const Value &parameter);
	static void ResetGlobal(DatabaseInstance *db, DBConfig &config);
	static Value GetSetting(ClientContext &context);
};

struct AutoinstallKnownExtensions {
	static constexpr const char *Name = "autoinstall_known_extensions";
	static constexpr const char *Description =
	    "Whether known extensions are allowed to be automatically installed when a query depends on them";
	static constexpr const LogicalTypeId InputType = LogicalTypeId::BOOLEAN;
	static void SetGlobal(DatabaseInstance *db, DBConfig &config, const Value &parameter);
	static void ResetGlobal(DatabaseInstance *db, DBConfig &config);
	static Value GetSetting(ClientContext &context);
};

struct AutoloadKnownExtensions {
	static constexpr const char *Name = "autoload_known_extensions";
	static constexpr const char *Description =
	    "Whether known extensions are allowed to be automatically loaded when a query depends on them";
	static constexpr const LogicalTypeId InputType = LogicalTypeId::BOOLEAN;
	static void SetGlobal(DatabaseInstance *db, DBConfig &config, const Value &parameter);
	static void ResetGlobal(DatabaseInstance *db, DBConfig &config);
	static Value GetSetting(ClientContext &context);
};

struct EnableObjectCacheSetting {
	static constexpr const char *Name = "enable_object_cache";
	static constexpr const char *Description = "Whether or not object cache is used to cache e.g. Parquet metadata";
	static constexpr const LogicalTypeId InputType = LogicalTypeId::BOOLEAN;
	static void SetGlobal(DatabaseInstance *db, DBConfig &config, const Value &parameter);
	static void ResetGlobal(DatabaseInstance *db, DBConfig &config);
	static Value GetSetting(ClientContext &context);
};

struct EnableHTTPMetadataCacheSetting {
	static constexpr const char *Name = "enable_http_metadata_cache";
	static constexpr const char *Description = "Whether or not the global http metadata is used to cache HTTP metadata";
	static constexpr const LogicalTypeId InputType = LogicalTypeId::BOOLEAN;
	static void ResetGlobal(DatabaseInstance *db, DBConfig &config);
	static void SetGlobal(DatabaseInstance *db, DBConfig &config, const Value &parameter);
	static Value GetSetting(ClientContext &context);
};

struct EnableProfilingSetting {
	static constexpr const char *Name = "enable_profiling";
	static constexpr const char *Description =
	    "Enables profiling, and sets the output format (JSON, QUERY_TREE, QUERY_TREE_OPTIMIZER)";
	static constexpr const LogicalTypeId InputType = LogicalTypeId::VARCHAR;
	static void SetLocal(ClientContext &context, const Value &parameter);
	static void ResetLocal(ClientContext &context);
	static Value GetSetting(ClientContext &context);
};

struct EnableProgressBarSetting {
	static constexpr const char *Name = "enable_progress_bar";
	static constexpr const char *Description =
	    "Enables the progress bar, printing progress to the terminal for long queries";
	static constexpr const LogicalTypeId InputType = LogicalTypeId::BOOLEAN;
	static void SetLocal(ClientContext &context, const Value &parameter);
	static void ResetLocal(ClientContext &context);
	static Value GetSetting(ClientContext &context);
};

struct EnableProgressBarPrintSetting {
	static constexpr const char *Name = "enable_progress_bar_print";
	static constexpr const char *Description =
	    "Controls the printing of the progress bar, when 'enable_progress_bar' is true";
	static constexpr const LogicalTypeId InputType = LogicalTypeId::BOOLEAN;
	static void SetLocal(ClientContext &context, const Value &parameter);
	static void ResetLocal(ClientContext &context);
	static Value GetSetting(ClientContext &context);
};

struct ErrorsAsJsonSetting {
	static constexpr const char *Name = "errors_as_json";
	static constexpr const char *Description = "Output error messages as structured JSON instead of as a raw string";
	static constexpr const LogicalTypeId InputType = LogicalTypeId::BOOLEAN;
	static void SetLocal(ClientContext &context, const Value &parameter);
	static void ResetLocal(ClientContext &context);
	static Value GetSetting(ClientContext &context);
};

struct ExplainOutputSetting {
	static constexpr const char *Name = "explain_output";
	static constexpr const char *Description = "Output of EXPLAIN statements (ALL, OPTIMIZED_ONLY, PHYSICAL_ONLY)";
	static constexpr const LogicalTypeId InputType = LogicalTypeId::VARCHAR;
	static void SetLocal(ClientContext &context, const Value &parameter);
	static void ResetLocal(ClientContext &context);
	static Value GetSetting(ClientContext &context);
};

struct ExportLargeBufferArrow {
	static constexpr const char *Name = "arrow_large_buffer_size";
	static constexpr const char *Description =
	    "If arrow buffers for strings, blobs, uuids and bits should be exported using large buffers";
	static constexpr const LogicalTypeId InputType = LogicalTypeId::BOOLEAN;
	static void SetGlobal(DatabaseInstance *db, DBConfig &config, const Value &parameter);
	static void ResetGlobal(DatabaseInstance *db, DBConfig &config);
	static Value GetSetting(ClientContext &context);
};

struct ExtensionDirectorySetting {
	static constexpr const char *Name = "extension_directory";
	static constexpr const char *Description = "Set the directory to store extensions in";
	static constexpr const LogicalTypeId InputType = LogicalTypeId::VARCHAR;
	static void SetGlobal(DatabaseInstance *db, DBConfig &config, const Value &parameter);
	static void ResetGlobal(DatabaseInstance *db, DBConfig &config);
	static Value GetSetting(ClientContext &context);
};

struct ExternalThreadsSetting {
	static constexpr const char *Name = "external_threads";
	static constexpr const char *Description = "The number of external threads that work on DuckDB tasks.";
	static constexpr const LogicalTypeId InputType = LogicalTypeId::BIGINT;
	static void SetGlobal(DatabaseInstance *db, DBConfig &config, const Value &parameter);
	static void ResetGlobal(DatabaseInstance *db, DBConfig &config);
	static Value GetSetting(ClientContext &context);
};

struct FileSearchPathSetting {
	static constexpr const char *Name = "file_search_path";
	static constexpr const char *Description = "A comma separated list of directories to search for input files";
	static constexpr const LogicalTypeId InputType = LogicalTypeId::VARCHAR;
	static void SetLocal(ClientContext &context, const Value &parameter);
	static void ResetLocal(ClientContext &context);
	static Value GetSetting(ClientContext &context);
};

struct ForceCompressionSetting {
	static constexpr const char *Name = "force_compression";
	static constexpr const char *Description = "DEBUG SETTING: forces a specific compression method to be used";
	static constexpr const LogicalTypeId InputType = LogicalTypeId::VARCHAR;
	static void SetGlobal(DatabaseInstance *db, DBConfig &config, const Value &parameter);
	static void ResetGlobal(DatabaseInstance *db, DBConfig &config);
	static Value GetSetting(ClientContext &context);
};

struct ForceBitpackingModeSetting {
	static constexpr const char *Name = "force_bitpacking_mode";
	static constexpr const char *Description = "DEBUG SETTING: forces a specific bitpacking mode";
	static constexpr const LogicalTypeId InputType = LogicalTypeId::VARCHAR;
	static void SetGlobal(DatabaseInstance *db, DBConfig &config, const Value &parameter);
	static void ResetGlobal(DatabaseInstance *db, DBConfig &config);
	static Value GetSetting(ClientContext &context);
};

struct HomeDirectorySetting {
	static constexpr const char *Name = "home_directory";
	static constexpr const char *Description = "Sets the home directory used by the system";
	static constexpr const LogicalTypeId InputType = LogicalTypeId::VARCHAR;
	static void SetLocal(ClientContext &context, const Value &parameter);
	static void ResetLocal(ClientContext &context);
	static Value GetSetting(ClientContext &context);
};

struct IntegerDivisionSetting {
	static constexpr const char *Name = "integer_division";
	static constexpr const char *Description =
	    "Whether or not the / operator defaults to integer division, or to floating point division";
	static constexpr const LogicalTypeId InputType = LogicalTypeId::BOOLEAN;
	static void SetLocal(ClientContext &context, const Value &parameter);
	static void ResetLocal(ClientContext &context);
	static Value GetSetting(ClientContext &context);
};

struct LogQueryPathSetting {
	static constexpr const char *Name = "log_query_path";
	static constexpr const char *Description =
	    "Specifies the path to which queries should be logged (default: empty string, queries are not logged)";
	static constexpr const LogicalTypeId InputType = LogicalTypeId::VARCHAR;
	static void SetLocal(ClientContext &context, const Value &parameter);
	static void ResetLocal(ClientContext &context);
	static Value GetSetting(ClientContext &context);
};

struct LockConfigurationSetting {
	static constexpr const char *Name = "lock_configuration";
	static constexpr const char *Description = "Whether or not the configuration can be altered";
	static constexpr const LogicalTypeId InputType = LogicalTypeId::BOOLEAN;
	static void SetGlobal(DatabaseInstance *db, DBConfig &config, const Value &parameter);
	static void ResetGlobal(DatabaseInstance *db, DBConfig &config);
	static Value GetSetting(ClientContext &context);
};

struct ImmediateTransactionModeSetting {
	static constexpr const char *Name = "immediate_transaction_mode";
	static constexpr const char *Description =
	    "Whether transactions should be started lazily when needed, or immediately when BEGIN TRANSACTION is called";
	static constexpr const LogicalTypeId InputType = LogicalTypeId::BOOLEAN;
	static void SetGlobal(DatabaseInstance *db, DBConfig &config, const Value &parameter);
	static void ResetGlobal(DatabaseInstance *db, DBConfig &config);
	static Value GetSetting(ClientContext &context);
};

struct MaximumExpressionDepthSetting {
	static constexpr const char *Name = "max_expression_depth";
	static constexpr const char *Description =
	    "The maximum expression depth limit in the parser. WARNING: increasing this setting and using very deep "
	    "expressions might lead to stack overflow errors.";
	static constexpr const LogicalTypeId InputType = LogicalTypeId::UBIGINT;
	static void SetLocal(ClientContext &context, const Value &parameter);
	static void ResetLocal(ClientContext &context);
	static Value GetSetting(ClientContext &context);
};

struct MaximumMemorySetting {
	static constexpr const char *Name = "max_memory";
	static constexpr const char *Description = "The maximum memory of the system (e.g. 1GB)";
	static constexpr const LogicalTypeId InputType = LogicalTypeId::VARCHAR;
	static void SetGlobal(DatabaseInstance *db, DBConfig &config, const Value &parameter);
	static void ResetGlobal(DatabaseInstance *db, DBConfig &config);
	static Value GetSetting(ClientContext &context);
};

struct OldImplicitCasting {
	static constexpr const char *Name = "old_implicit_casting";
	static constexpr const char *Description = "Allow implicit casting to/from VARCHAR";
	static constexpr const LogicalTypeId InputType = LogicalTypeId::BOOLEAN;
	static void SetGlobal(DatabaseInstance *db, DBConfig &config, const Value &parameter);
	static void ResetGlobal(DatabaseInstance *db, DBConfig &config);
	static Value GetSetting(ClientContext &context);
};

struct PartitionedWriteFlushThreshold {
	static constexpr const char *Name = "partitioned_write_flush_threshold";
	static constexpr const char *Description =
	    "The threshold in number of rows after which we flush a thread state when writing using PARTITION_BY";
	static constexpr const LogicalTypeId InputType = LogicalTypeId::BIGINT;
	static void SetLocal(ClientContext &context, const Value &parameter);
	static void ResetLocal(ClientContext &context);
	static Value GetSetting(ClientContext &context);
};

struct PasswordSetting {
	static constexpr const char *Name = "password";
	static constexpr const char *Description = "The password to use. Ignored for legacy compatibility.";
	static constexpr const LogicalTypeId InputType = LogicalTypeId::VARCHAR;
	static void SetGlobal(DatabaseInstance *db, DBConfig &config, const Value &parameter);
	static void ResetGlobal(DatabaseInstance *db, DBConfig &config);
	static Value GetSetting(ClientContext &context);
};

struct PerfectHashThresholdSetting {
	static constexpr const char *Name = "perfect_ht_threshold";
	static constexpr const char *Description = "Threshold in bytes for when to use a perfect hash table (default: 12)";
	static constexpr const LogicalTypeId InputType = LogicalTypeId::BIGINT;
	static void SetLocal(ClientContext &context, const Value &parameter);
	static void ResetLocal(ClientContext &context);
	static Value GetSetting(ClientContext &context);
};

struct PivotFilterThreshold {
	static constexpr const char *Name = "pivot_filter_threshold";
	static constexpr const char *Description =
	    "The threshold to switch from using filtered aggregates to LIST with a dedicated pivot operator";
	static constexpr const LogicalTypeId InputType = LogicalTypeId::BIGINT;
	static void SetLocal(ClientContext &context, const Value &parameter);
	static void ResetLocal(ClientContext &context);
	static Value GetSetting(ClientContext &context);
};

struct PivotLimitSetting {
	static constexpr const char *Name = "pivot_limit";
	static constexpr const char *Description =
	    "The maximum number of pivot columns in a pivot statement (default: 100000)";
	static constexpr const LogicalTypeId InputType = LogicalTypeId::BIGINT;
	static void SetLocal(ClientContext &context, const Value &parameter);
	static void ResetLocal(ClientContext &context);
	static Value GetSetting(ClientContext &context);
};

struct PreserveIdentifierCase {
	static constexpr const char *Name = "preserve_identifier_case";
	static constexpr const char *Description =
	    "Whether or not to preserve the identifier case, instead of always lowercasing all non-quoted identifiers";
	static constexpr const LogicalTypeId InputType = LogicalTypeId::BOOLEAN;
	static void SetLocal(ClientContext &context, const Value &parameter);
	static void ResetLocal(ClientContext &context);
	static Value GetSetting(ClientContext &context);
};

struct PreserveInsertionOrder {
	static constexpr const char *Name = "preserve_insertion_order";
	static constexpr const char *Description =
	    "Whether or not to preserve insertion order. If set to false the system is allowed to re-order any results "
	    "that do not contain ORDER BY clauses.";
	static constexpr const LogicalTypeId InputType = LogicalTypeId::BOOLEAN;
	static void SetGlobal(DatabaseInstance *db, DBConfig &config, const Value &parameter);
	static void ResetGlobal(DatabaseInstance *db, DBConfig &config);
	static Value GetSetting(ClientContext &context);
};

<<<<<<< HEAD
struct ExportLargeBufferArrow {
	static constexpr const char *Name = "arrow_large_buffer_size";
	static constexpr const char *Description =
	    "If arrow buffers for strings, blobs, uuids and bits should be exported using large buffers";
	static constexpr const LogicalTypeId InputType = LogicalTypeId::BOOLEAN;
	static void SetGlobal(DatabaseInstance *db, DBConfig &config, const Value &parameter);
	static void ResetGlobal(DatabaseInstance *db, DBConfig &config);
	static Value GetSetting(ClientContext &context);
};

struct ProduceArrowStringView {
	static constexpr const char *Name = "produce_arrow_string_view";
	static constexpr const char *Description =
	    "If strings should be produced by DuckDB in Utf8View format instead of Utf8";
	static constexpr const LogicalTypeId InputType = LogicalTypeId::BOOLEAN;
	static void SetGlobal(DatabaseInstance *db, DBConfig &config, const Value &parameter);
	static void ResetGlobal(DatabaseInstance *db, DBConfig &config);
	static Value GetSetting(ClientContext &context);
};
=======
>>>>>>> d320c0de
struct ProfileOutputSetting {
	static constexpr const char *Name = "profile_output";
	static constexpr const char *Description =
	    "The file to which profile output should be saved, or empty to print to the terminal";
	static constexpr const LogicalTypeId InputType = LogicalTypeId::VARCHAR;
	static void SetLocal(ClientContext &context, const Value &parameter);
	static void ResetLocal(ClientContext &context);
	static Value GetSetting(ClientContext &context);
};

struct ProfilingModeSetting {
	static constexpr const char *Name = "profiling_mode";
	static constexpr const char *Description = "The profiling mode (STANDARD or DETAILED)";
	static constexpr const LogicalTypeId InputType = LogicalTypeId::VARCHAR;
	static void SetLocal(ClientContext &context, const Value &parameter);
	static void ResetLocal(ClientContext &context);
	static Value GetSetting(ClientContext &context);
};

struct ProgressBarTimeSetting {
	static constexpr const char *Name = "progress_bar_time";
	static constexpr const char *Description =
	    "Sets the time (in milliseconds) how long a query needs to take before we start printing a progress bar";
	static constexpr const LogicalTypeId InputType = LogicalTypeId::BIGINT;
	static void SetLocal(ClientContext &context, const Value &parameter);
	static void ResetLocal(ClientContext &context);
	static Value GetSetting(ClientContext &context);
};

struct SchemaSetting {
	static constexpr const char *Name = "schema";
	static constexpr const char *Description =
	    "Sets the default search schema. Equivalent to setting search_path to a single value.";
	static constexpr const LogicalTypeId InputType = LogicalTypeId::VARCHAR;
	static void SetLocal(ClientContext &context, const Value &parameter);
	static void ResetLocal(ClientContext &context);
	static Value GetSetting(ClientContext &context);
};

struct SearchPathSetting {
	static constexpr const char *Name = "search_path";
	static constexpr const char *Description =
	    "Sets the default catalog search path as a comma-separated list of values";
	static constexpr const LogicalTypeId InputType = LogicalTypeId::VARCHAR;
	static void SetLocal(ClientContext &context, const Value &parameter);
	static void ResetLocal(ClientContext &context);
	static Value GetSetting(ClientContext &context);
};

struct SecretDirectorySetting {
	static constexpr const char *Name = "secret_directory";
	static constexpr const char *Description = "Set the directory to which persistent secrets are stored";
	static constexpr const LogicalTypeId InputType = LogicalTypeId::VARCHAR;
	static void SetGlobal(DatabaseInstance *db, DBConfig &config, const Value &parameter);
	static void ResetGlobal(DatabaseInstance *db, DBConfig &config);
	static Value GetSetting(ClientContext &context);
};

struct TempDirectorySetting {
	static constexpr const char *Name = "temp_directory";
	static constexpr const char *Description = "Set the directory to which to write temp files";
	static constexpr const LogicalTypeId InputType = LogicalTypeId::VARCHAR;
	static void SetGlobal(DatabaseInstance *db, DBConfig &config, const Value &parameter);
	static void ResetGlobal(DatabaseInstance *db, DBConfig &config);
	static Value GetSetting(ClientContext &context);
};

struct ThreadsSetting {
	static constexpr const char *Name = "threads";
	static constexpr const char *Description = "The number of total threads used by the system.";
	static constexpr const LogicalTypeId InputType = LogicalTypeId::BIGINT;
	static void SetGlobal(DatabaseInstance *db, DBConfig &config, const Value &parameter);
	static void ResetGlobal(DatabaseInstance *db, DBConfig &config);
	static Value GetSetting(ClientContext &context);
};

struct UsernameSetting {
	static constexpr const char *Name = "username";
	static constexpr const char *Description = "The username to use. Ignored for legacy compatibility.";
	static constexpr const LogicalTypeId InputType = LogicalTypeId::VARCHAR;
	static void SetGlobal(DatabaseInstance *db, DBConfig &config, const Value &parameter);
	static void ResetGlobal(DatabaseInstance *db, DBConfig &config);
	static Value GetSetting(ClientContext &context);
};

struct FlushAllocatorSetting {
	static constexpr const char *Name = "allocator_flush_threshold";
	static constexpr const char *Description =
	    "Peak allocation threshold at which to flush the allocator after completing a task.";
	static constexpr const LogicalTypeId InputType = LogicalTypeId::VARCHAR;
	static void SetGlobal(DatabaseInstance *db, DBConfig &config, const Value &parameter);
	static void ResetGlobal(DatabaseInstance *db, DBConfig &config);
	static Value GetSetting(ClientContext &context);
};

struct DuckDBApiSetting {
	static constexpr const char *Name = "duckdb_api";
	static constexpr const char *Description = "DuckDB API surface";
	static constexpr const LogicalTypeId InputType = LogicalTypeId::VARCHAR;
	static void SetGlobal(DatabaseInstance *db, DBConfig &config, const Value &parameter);
	static void ResetGlobal(DatabaseInstance *db, DBConfig &config);
	static Value GetSetting(ClientContext &context);
};

struct CustomUserAgentSetting {
	static constexpr const char *Name = "custom_user_agent";
	static constexpr const char *Description = "Metadata from DuckDB callers";
	static constexpr const LogicalTypeId InputType = LogicalTypeId::VARCHAR;
	static void SetGlobal(DatabaseInstance *db, DBConfig &config, const Value &parameter);
	static void ResetGlobal(DatabaseInstance *db, DBConfig &config);
	static Value GetSetting(ClientContext &context);
};

} // namespace duckdb<|MERGE_RESOLUTION|>--- conflicted
+++ resolved
@@ -531,17 +531,6 @@
 	static Value GetSetting(ClientContext &context);
 };
 
-<<<<<<< HEAD
-struct ExportLargeBufferArrow {
-	static constexpr const char *Name = "arrow_large_buffer_size";
-	static constexpr const char *Description =
-	    "If arrow buffers for strings, blobs, uuids and bits should be exported using large buffers";
-	static constexpr const LogicalTypeId InputType = LogicalTypeId::BOOLEAN;
-	static void SetGlobal(DatabaseInstance *db, DBConfig &config, const Value &parameter);
-	static void ResetGlobal(DatabaseInstance *db, DBConfig &config);
-	static Value GetSetting(ClientContext &context);
-};
-
 struct ProduceArrowStringView {
 	static constexpr const char *Name = "produce_arrow_string_view";
 	static constexpr const char *Description =
@@ -551,8 +540,7 @@
 	static void ResetGlobal(DatabaseInstance *db, DBConfig &config);
 	static Value GetSetting(ClientContext &context);
 };
-=======
->>>>>>> d320c0de
+
 struct ProfileOutputSetting {
 	static constexpr const char *Name = "profile_output";
 	static constexpr const char *Description =
