//===----------------------------------------------------------------------===//
//                         DuckDB
//
// duckdb/planner/tableref/bound_cteref.hpp
//
//
//===----------------------------------------------------------------------===//

#pragma once

#include "duckdb/planner/bound_tableref.hpp"

namespace duckdb {

class BoundCTERef : public BoundTableRef {
public:
<<<<<<< HEAD
	BoundCTERef(index_t bind_index, index_t cte_index)
=======
	BoundCTERef(idx_t bind_index, idx_t cte_index)
>>>>>>> 9381a869
	    : BoundTableRef(TableReferenceType::CTE), bind_index(bind_index), cte_index(cte_index) {
	}

	//! The set of columns bound to this base table reference
	vector<string> bound_columns;
	//! The types of the values list
	vector<SQLType> types;
	//! The index in the bind context
<<<<<<< HEAD
	index_t bind_index;
	//! The index of the cte
	index_t cte_index;
=======
	idx_t bind_index;
	//! The index of the cte
	idx_t cte_index;
>>>>>>> 9381a869
};
} // namespace duckdb<|MERGE_RESOLUTION|>--- conflicted
+++ resolved
@@ -14,11 +14,7 @@
 
 class BoundCTERef : public BoundTableRef {
 public:
-<<<<<<< HEAD
-	BoundCTERef(index_t bind_index, index_t cte_index)
-=======
 	BoundCTERef(idx_t bind_index, idx_t cte_index)
->>>>>>> 9381a869
 	    : BoundTableRef(TableReferenceType::CTE), bind_index(bind_index), cte_index(cte_index) {
 	}
 
@@ -27,14 +23,8 @@
 	//! The types of the values list
 	vector<SQLType> types;
 	//! The index in the bind context
-<<<<<<< HEAD
-	index_t bind_index;
-	//! The index of the cte
-	index_t cte_index;
-=======
 	idx_t bind_index;
 	//! The index of the cte
 	idx_t cte_index;
->>>>>>> 9381a869
 };
 } // namespace duckdb