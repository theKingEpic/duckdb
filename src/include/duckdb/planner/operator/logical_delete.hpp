--- conflicted
+++ resolved
@@ -16,12 +16,6 @@
 class LogicalDelete : public LogicalOperator {
 public:
 	static constexpr const LogicalOperatorType TYPE = LogicalOperatorType::LOGICAL_DELETE;
-<<<<<<< HEAD
-
-public:
-	explicit LogicalDelete(TableCatalogEntry *table, idx_t table_index);
-=======
->>>>>>> da69aeaa
 
 public:
 	explicit LogicalDelete(TableCatalogEntry &table, idx_t table_index);
