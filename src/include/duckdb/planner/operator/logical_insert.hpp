--- conflicted
+++ resolved
@@ -23,11 +23,7 @@
 	static constexpr const LogicalOperatorType TYPE = LogicalOperatorType::LOGICAL_INSERT;
 
 public:
-<<<<<<< HEAD
-	LogicalInsert(TableCatalogEntry *table, idx_t table_index);
-=======
 	LogicalInsert(TableCatalogEntry &table, idx_t table_index);
->>>>>>> da69aeaa
 
 	vector<vector<unique_ptr<Expression>>> insert_values;
 	//! The insertion map ([table_index -> index in result, or DConstants::INVALID_INDEX if not specified])
