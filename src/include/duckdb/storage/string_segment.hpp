--- conflicted
+++ resolved
@@ -170,13 +170,8 @@
 	template <class OPL, class OPR>
 	void Select_String_Between(Vector &result, data_ptr_t baseptr, int32_t *dict_offset, SelectionVector &sel,
 	                           string constant_left, string constant_right, idx_t &approved_tuple_count,
-<<<<<<< HEAD
 	                           ValidityMask &source_mask, size_t vector_index) {
-		result.vector_type = VectorType::FLAT_VECTOR;
-=======
-	                           nullmask_t *source_nullmask, size_t vector_index) {
 		result.SetVectorType(VectorType::FLAT_VECTOR);
->>>>>>> 8b674d17
 		auto result_data = FlatVector::GetData<string_t>(result);
 		SelectionVector new_sel(approved_tuple_count);
 		idx_t result_count = 0;
