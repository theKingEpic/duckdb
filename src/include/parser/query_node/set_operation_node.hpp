--- conflicted
+++ resolved
@@ -40,15 +40,11 @@
 		return left->GetSelectList();
 	}
 
-<<<<<<< HEAD
 	size_t GetSelectCount() override {
 		return left->GetSelectCount();
 	}
 
-	bool Equals(const QueryNode *other) override;
-=======
 	bool Equals(const QueryNode *other) const override;
->>>>>>> 5d872e1b
 	//! Create a copy of this SelectNode
 	unique_ptr<QueryNode> Copy() override;
 	//! Serializes a SelectNode to a stand-alone binary blob
