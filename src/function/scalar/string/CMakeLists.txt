add_subdirectory(regexp)
add_library_unity(
  duckdb_func_string_main
  OBJECT
  caseconvert.cpp
  concat.cpp
  length.cpp
  like.cpp
  nfc_normalize.cpp
  regexp.cpp
  substring.cpp
  prefix.cpp
  strip_accents.cpp
  suffix.cpp
<<<<<<< HEAD
  translate.cpp
  trim.cpp
  left_right.cpp
  contains.cpp
  starts_with.cpp
  string_split.cpp
  mismatches.cpp
  levenshtein.cpp
  jaccard.cpp
  jaro_winkler.cpp
  hex.cpp)
=======
  contains.cpp)
>>>>>>> da69aeaa
set(ALL_OBJECT_FILES
    ${ALL_OBJECT_FILES} $<TARGET_OBJECTS:duckdb_func_string_main>
    PARENT_SCOPE)<|MERGE_RESOLUTION|>--- conflicted
+++ resolved
@@ -12,21 +12,7 @@
   prefix.cpp
   strip_accents.cpp
   suffix.cpp
-<<<<<<< HEAD
-  translate.cpp
-  trim.cpp
-  left_right.cpp
-  contains.cpp
-  starts_with.cpp
-  string_split.cpp
-  mismatches.cpp
-  levenshtein.cpp
-  jaccard.cpp
-  jaro_winkler.cpp
-  hex.cpp)
-=======
   contains.cpp)
->>>>>>> da69aeaa
 set(ALL_OBJECT_FILES
     ${ALL_OBJECT_FILES} $<TARGET_OBJECTS:duckdb_func_string_main>
     PARENT_SCOPE)