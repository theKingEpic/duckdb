#include "duckdb/common/sort/sort.hpp"
#include "duckdb/common/types/column/column_data_collection.hpp"
#include "duckdb/function/aggregate_function.hpp"
#include "duckdb/function/function_binder.hpp"
#include "duckdb/storage/buffer_manager.hpp"
#include "duckdb/planner/expression/bound_aggregate_expression.hpp"
#include "duckdb/planner/expression/bound_constant_expression.hpp"
#include "duckdb/parser/expression_map.hpp"
#include "duckdb/function/aggregate/distributive_functions.hpp"

namespace duckdb {

struct SortedAggregateBindData : public FunctionData {
	SortedAggregateBindData(ClientContext &context, BoundAggregateExpression &expr)
	    : buffer_manager(BufferManager::GetBufferManager(context)), function(expr.function),
	      bind_info(std::move(expr.bind_info)), threshold(ClientConfig::GetConfig(context).ordered_aggregate_threshold),
	      external(ClientConfig::GetConfig(context).force_external) {
		auto &children = expr.children;
		arg_types.reserve(children.size());
		for (const auto &child : children) {
			arg_types.emplace_back(child->return_type);
		}
		auto &order_bys = *expr.order_bys;
		sort_types.reserve(order_bys.orders.size());
		for (auto &order : order_bys.orders) {
			orders.emplace_back(order.Copy());
			sort_types.emplace_back(order.expression->return_type);
		}
		sorted_on_args = (children.size() == order_bys.orders.size());
		for (size_t i = 0; sorted_on_args && i < children.size(); ++i) {
			sorted_on_args = children[i]->Equals(*order_bys.orders[i].expression);
		}
	}

	SortedAggregateBindData(const SortedAggregateBindData &other)
	    : buffer_manager(other.buffer_manager), function(other.function), arg_types(other.arg_types),
	      sort_types(other.sort_types), sorted_on_args(other.sorted_on_args), threshold(other.threshold),
	      external(other.external) {
		if (other.bind_info) {
			bind_info = other.bind_info->Copy();
		}
		for (auto &order : other.orders) {
			orders.emplace_back(order.Copy());
		}
	}

	unique_ptr<FunctionData> Copy() const override {
		return make_uniq<SortedAggregateBindData>(*this);
	}

	bool Equals(const FunctionData &other_p) const override {
		auto &other = other_p.Cast<SortedAggregateBindData>();
		if (bind_info && other.bind_info) {
			if (!bind_info->Equals(*other.bind_info)) {
				return false;
			}
		} else if (bind_info || other.bind_info) {
			return false;
		}
		if (function != other.function) {
			return false;
		}
		if (orders.size() != other.orders.size()) {
			return false;
		}
		for (size_t i = 0; i < orders.size(); ++i) {
			if (!orders[i].Equals(other.orders[i])) {
				return false;
			}
		}
		return true;
	}

	BufferManager &buffer_manager;
	AggregateFunction function;
	vector<LogicalType> arg_types;
	unique_ptr<FunctionData> bind_info;

	vector<BoundOrderByNode> orders;
	vector<LogicalType> sort_types;
	bool sorted_on_args;

	//! The sort flush threshold
	const idx_t threshold;
	const bool external;
};

struct SortedAggregateState {
	//! Default buffer size, optimised for small group to avoid blowing out memory.
	static const idx_t BUFFER_CAPACITY = 16;

	SortedAggregateState() : count(0), nsel(0), offset(0) {
	}

	static inline void InitializeBuffer(DataChunk &chunk, const vector<LogicalType> &types) {
		if (!chunk.ColumnCount() && !types.empty()) {
			chunk.Initialize(Allocator::DefaultAllocator(), types, BUFFER_CAPACITY);
		}
	}

	//! Make sure the buffer is large enough for slicing
	static inline void ResetBuffer(DataChunk &chunk, const vector<LogicalType> &types) {
		chunk.Reset();
		chunk.Destroy();
		chunk.Initialize(Allocator::DefaultAllocator(), types);
	}

	void Flush(const SortedAggregateBindData &order_bind) {
		if (ordering) {
			return;
		}

		ordering = make_uniq<ColumnDataCollection>(order_bind.buffer_manager, order_bind.sort_types);
		InitializeBuffer(sort_buffer, order_bind.sort_types);
		ordering->Append(sort_buffer);
		ResetBuffer(sort_buffer, order_bind.sort_types);

		if (!order_bind.sorted_on_args) {
			arguments = make_uniq<ColumnDataCollection>(order_bind.buffer_manager, order_bind.arg_types);
			InitializeBuffer(arg_buffer, order_bind.arg_types);
			arguments->Append(arg_buffer);
			ResetBuffer(arg_buffer, order_bind.arg_types);
		}
	}

	void Update(const SortedAggregateBindData &order_bind, DataChunk &sort_chunk, DataChunk &arg_chunk) {
		count += sort_chunk.size();

		// Lazy instantiation of the buffer chunks
		InitializeBuffer(sort_buffer, order_bind.sort_types);
		if (!order_bind.sorted_on_args) {
			InitializeBuffer(arg_buffer, order_bind.arg_types);
		}

		if (sort_chunk.size() + sort_buffer.size() > STANDARD_VECTOR_SIZE) {
			Flush(order_bind);
		}
		if (arguments) {
			ordering->Append(sort_chunk);
			arguments->Append(arg_chunk);
		} else if (ordering) {
			ordering->Append(sort_chunk);
		} else if (order_bind.sorted_on_args) {
			sort_buffer.Append(sort_chunk, true);
		} else {
			sort_buffer.Append(sort_chunk, true);
			arg_buffer.Append(arg_chunk, true);
		}
	}

	void UpdateSlice(const SortedAggregateBindData &order_bind, DataChunk &sort_inputs, DataChunk &arg_inputs) {
		count += nsel;

		// Lazy instantiation of the buffer chunks
		InitializeBuffer(sort_buffer, order_bind.sort_types);
		if (!order_bind.sorted_on_args) {
			InitializeBuffer(arg_buffer, order_bind.arg_types);
		}

		if (nsel + sort_buffer.size() > STANDARD_VECTOR_SIZE) {
			Flush(order_bind);
		}
		if (arguments) {
			sort_buffer.Reset();
			sort_buffer.Slice(sort_inputs, sel, nsel);
			ordering->Append(sort_buffer);

			arg_buffer.Reset();
			arg_buffer.Slice(arg_inputs, sel, nsel);
			arguments->Append(arg_buffer);
		} else if (ordering) {
			sort_buffer.Reset();
			sort_buffer.Slice(sort_inputs, sel, nsel);
			ordering->Append(sort_buffer);
		} else if (order_bind.sorted_on_args) {
			sort_buffer.Append(sort_inputs, true, &sel, nsel);
		} else {
			sort_buffer.Append(sort_inputs, true, &sel, nsel);
			arg_buffer.Append(arg_inputs, true, &sel, nsel);
		}

		nsel = 0;
		offset = 0;
	}

	void Combine(SortedAggregateBindData &order_bind, SortedAggregateState &other) {
		if (other.arguments) {
			// Force CDC if the other has it
			Flush(order_bind);
			ordering->Combine(*other.ordering);
			arguments->Combine(*other.arguments);
			count += other.count;
		} else if (other.ordering) {
			// Force CDC if the other has it
			Flush(order_bind);
			ordering->Combine(*other.ordering);
			count += other.count;
		} else if (other.sort_buffer.size()) {
			Update(order_bind, other.sort_buffer, other.arg_buffer);
		}
	}

	void PrefixSortBuffer(DataChunk &prefixed) {
		for (column_t col_idx = 0; col_idx < sort_buffer.ColumnCount(); ++col_idx) {
			prefixed.data[col_idx + 1].Reference(sort_buffer.data[col_idx]);
		}
		prefixed.SetCardinality(sort_buffer);
	}

	void Finalize(const SortedAggregateBindData &order_bind, DataChunk &prefixed, LocalSortState &local_sort) {
		if (arguments) {
			ColumnDataScanState sort_state;
			ordering->InitializeScan(sort_state);
			ColumnDataScanState arg_state;
			arguments->InitializeScan(arg_state);
			for (sort_buffer.Reset(); ordering->Scan(sort_state, sort_buffer); sort_buffer.Reset()) {
				PrefixSortBuffer(prefixed);
				arg_buffer.Reset();
				arguments->Scan(arg_state, arg_buffer);
				local_sort.SinkChunk(prefixed, arg_buffer);
			}
			ordering->Reset();
			arguments->Reset();
		} else if (ordering) {
			ColumnDataScanState sort_state;
			ordering->InitializeScan(sort_state);
			for (sort_buffer.Reset(); ordering->Scan(sort_state, sort_buffer); sort_buffer.Reset()) {
				PrefixSortBuffer(prefixed);
				local_sort.SinkChunk(prefixed, sort_buffer);
			}
			ordering->Reset();
		} else if (order_bind.sorted_on_args) {
			PrefixSortBuffer(prefixed);
			local_sort.SinkChunk(prefixed, sort_buffer);
		} else {
			PrefixSortBuffer(prefixed);
			local_sort.SinkChunk(prefixed, arg_buffer);
		}
	}

	idx_t count;
	unique_ptr<ColumnDataCollection> arguments;
	unique_ptr<ColumnDataCollection> ordering;

	DataChunk sort_buffer;
	DataChunk arg_buffer;

	// Selection for scattering
	SelectionVector sel;
	idx_t nsel;
	idx_t offset;
};

struct SortedAggregateFunction {
	template <typename STATE>
	static void Initialize(STATE &state) {
		new (&state) STATE();
	}

	template <typename STATE>
	static void Destroy(STATE &state, AggregateInputData &aggr_input_data) {
		state.~STATE();
	}

	static void ProjectInputs(Vector inputs[], const SortedAggregateBindData &order_bind, idx_t input_count,
	                          idx_t count, DataChunk &arg_chunk, DataChunk &sort_chunk) {
		idx_t col = 0;

		if (!order_bind.sorted_on_args) {
			arg_chunk.InitializeEmpty(order_bind.arg_types);
			for (auto &dst : arg_chunk.data) {
				dst.Reference(inputs[col++]);
			}
			arg_chunk.SetCardinality(count);
		}

		sort_chunk.InitializeEmpty(order_bind.sort_types);
		for (auto &dst : sort_chunk.data) {
			dst.Reference(inputs[col++]);
		}
		sort_chunk.SetCardinality(count);
	}

	static void SimpleUpdate(Vector inputs[], AggregateInputData &aggr_input_data, idx_t input_count, data_ptr_t state,
	                         idx_t count) {
		const auto order_bind = aggr_input_data.bind_data->Cast<SortedAggregateBindData>();
		DataChunk arg_chunk;
		DataChunk sort_chunk;
		ProjectInputs(inputs, order_bind, input_count, count, arg_chunk, sort_chunk);

		const auto order_state = reinterpret_cast<SortedAggregateState *>(state);
		order_state->Update(order_bind, sort_chunk, arg_chunk);
	}

	static void ScatterUpdate(Vector inputs[], AggregateInputData &aggr_input_data, idx_t input_count, Vector &states,
	                          idx_t count) {
		if (!count) {
			return;
		}

		// Append the arguments to the two sub-collections
		const auto &order_bind = aggr_input_data.bind_data->Cast<SortedAggregateBindData>();
		DataChunk arg_inputs;
		DataChunk sort_inputs;
		ProjectInputs(inputs, order_bind, input_count, count, arg_inputs, sort_inputs);

		// We have to scatter the chunks one at a time
		// so build a selection vector for each one.
		UnifiedVectorFormat svdata;
		states.ToUnifiedFormat(count, svdata);

		// Size the selection vector for each state.
		auto sdata = UnifiedVectorFormat::GetDataNoConst<SortedAggregateState *>(svdata);
		for (idx_t i = 0; i < count; ++i) {
			auto sidx = svdata.sel->get_index(i);
			auto order_state = sdata[sidx];
			order_state->nsel++;
		}

		// Build the selection vector for each state.
		vector<sel_t> sel_data(count);
		idx_t start = 0;
		for (idx_t i = 0; i < count; ++i) {
			auto sidx = svdata.sel->get_index(i);
			auto order_state = sdata[sidx];
			if (!order_state->offset) {
				//	First one
				order_state->offset = start;
				order_state->sel.Initialize(sel_data.data() + order_state->offset);
				start += order_state->nsel;
			}
			sel_data[order_state->offset++] = sidx;
		}

		// Append nonempty slices to the arguments
		for (idx_t i = 0; i < count; ++i) {
			auto sidx = svdata.sel->get_index(i);
			auto order_state = sdata[sidx];
			if (!order_state->nsel) {
				continue;
			}

			order_state->UpdateSlice(order_bind, sort_inputs, arg_inputs);
		}
	}

	template <class STATE, class OP>
	static void Combine(const STATE &source, STATE &target, AggregateInputData &aggr_input_data) {
		auto &order_bind = aggr_input_data.bind_data->Cast<SortedAggregateBindData>();
		auto &other = const_cast<STATE &>(source);
		target.Combine(order_bind, other);
	}

	static void Window(Vector inputs[], const ValidityMask &filter_mask, AggregateInputData &aggr_input_data,
<<<<<<< HEAD
	                   idx_t input_count, data_ptr_t state, const FrameBounds &frame, Vector &result, idx_t rid,
	                   const_data_ptr_t) {
=======
	                   idx_t input_count, data_ptr_t state, const vector<FrameBounds> &frames, Vector &result,
	                   idx_t rid) {
>>>>>>> af29e34f
		throw InternalException("Sorted aggregates should not be generated for window clauses");
	}

	static void Finalize(Vector &states, AggregateInputData &aggr_input_data, Vector &result, idx_t count,
	                     const idx_t offset) {
		auto &order_bind = aggr_input_data.bind_data->Cast<SortedAggregateBindData>();
		auto &buffer_manager = order_bind.buffer_manager;
		RowLayout payload_layout;
		payload_layout.Initialize(order_bind.arg_types);
		DataChunk chunk;
		chunk.Initialize(Allocator::DefaultAllocator(), order_bind.arg_types);
		DataChunk sliced;
		sliced.Initialize(Allocator::DefaultAllocator(), order_bind.arg_types);

		//	 Reusable inner state
		vector<data_t> agg_state(order_bind.function.state_size());
		Vector agg_state_vec(Value::POINTER(CastPointerToValue(agg_state.data())));

		// State variables
		auto bind_info = order_bind.bind_info.get();
		ArenaAllocator allocator(Allocator::DefaultAllocator());
		AggregateInputData aggr_bind_info(bind_info, allocator);

		// Inner aggregate APIs
		auto initialize = order_bind.function.initialize;
		auto destructor = order_bind.function.destructor;
		auto simple_update = order_bind.function.simple_update;
		auto update = order_bind.function.update;
		auto finalize = order_bind.function.finalize;

		auto sdata = FlatVector::GetData<SortedAggregateState *>(states);

		vector<idx_t> state_unprocessed(count, 0);
		for (idx_t i = 0; i < count; ++i) {
			state_unprocessed[i] = sdata[i]->count;
		}

		// Sort the input payloads on (state_idx ASC, orders)
		vector<BoundOrderByNode> orders;
		orders.emplace_back(BoundOrderByNode(OrderType::ASCENDING, OrderByNullType::NULLS_FIRST,
		                                     make_uniq<BoundConstantExpression>(Value::USMALLINT(0))));
		for (const auto &order : order_bind.orders) {
			orders.emplace_back(order.Copy());
		}

		auto global_sort = make_uniq<GlobalSortState>(buffer_manager, orders, payload_layout);
		global_sort->external = order_bind.external;
		auto local_sort = make_uniq<LocalSortState>();
		local_sort->Initialize(*global_sort, global_sort->buffer_manager);

		DataChunk prefixed;
		prefixed.Initialize(Allocator::DefaultAllocator(), global_sort->sort_layout.logical_types);

		//	Go through the states accumulating values to sort until we hit the sort threshold
		idx_t unsorted_count = 0;
		idx_t sorted = 0;
		for (idx_t finalized = 0; finalized < count;) {
			if (unsorted_count < order_bind.threshold) {
				auto state = sdata[finalized];
				prefixed.Reset();
				prefixed.data[0].Reference(Value::USMALLINT(finalized));
				state->Finalize(order_bind, prefixed, *local_sort);
				unsorted_count += state_unprocessed[finalized];

				// Go to the next aggregate unless this is the last one
				if (++finalized < count) {
					continue;
				}
			}

			//	If they were all empty (filtering) flush them
			//	(This can only happen on the last range)
			if (!unsorted_count) {
				break;
			}

			//	Sort all the data
			global_sort->AddLocalState(*local_sort);
			global_sort->PrepareMergePhase();
			while (global_sort->sorted_blocks.size() > 1) {
				global_sort->InitializeMergeRound();
				MergeSorter merge_sorter(*global_sort, global_sort->buffer_manager);
				merge_sorter.PerformInMergeRound();
				global_sort->CompleteMergeRound(false);
			}

			auto scanner = make_uniq<PayloadScanner>(*global_sort);
			initialize(agg_state.data());
			while (scanner->Remaining()) {
				chunk.Reset();
				scanner->Scan(chunk);
				idx_t consumed = 0;

				// Distribute the scanned chunk to the aggregates
				while (consumed < chunk.size()) {
					//	Find the next aggregate that needs data
					for (; !state_unprocessed[sorted]; ++sorted) {
						// Finalize a single value at the next offset
						agg_state_vec.SetVectorType(states.GetVectorType());
						finalize(agg_state_vec, aggr_bind_info, result, 1, sorted + offset);
						if (destructor) {
							destructor(agg_state_vec, aggr_bind_info, 1);
						}

						initialize(agg_state.data());
					}
					const auto input_count = MinValue(state_unprocessed[sorted], chunk.size() - consumed);
					for (column_t col_idx = 0; col_idx < chunk.ColumnCount(); ++col_idx) {
						sliced.data[col_idx].Slice(chunk.data[col_idx], consumed, consumed + input_count);
					}
					sliced.SetCardinality(input_count);

					// These are all simple updates, so use it if available
					if (simple_update) {
						simple_update(sliced.data.data(), aggr_bind_info, sliced.data.size(), agg_state.data(),
						              sliced.size());
					} else {
						// We are only updating a constant state
						agg_state_vec.SetVectorType(VectorType::CONSTANT_VECTOR);
						update(sliced.data.data(), aggr_bind_info, sliced.data.size(), agg_state_vec, sliced.size());
					}

					consumed += input_count;
					state_unprocessed[sorted] -= input_count;
				}
			}

			//	Finalize the last state for this sort
			agg_state_vec.SetVectorType(states.GetVectorType());
			finalize(agg_state_vec, aggr_bind_info, result, 1, sorted + offset);
			if (destructor) {
				destructor(agg_state_vec, aggr_bind_info, 1);
			}
			++sorted;

			//	Stop if we are done
			if (finalized >= count) {
				break;
			}

			//	Create a new sort
			scanner.reset();
			global_sort = make_uniq<GlobalSortState>(buffer_manager, orders, payload_layout);
			global_sort->external = order_bind.external;
			local_sort = make_uniq<LocalSortState>();
			local_sort->Initialize(*global_sort, global_sort->buffer_manager);
			unsorted_count = 0;
		}

		for (; sorted < count; ++sorted) {
			initialize(agg_state.data());

			// Finalize a single value at the next offset
			agg_state_vec.SetVectorType(states.GetVectorType());
			finalize(agg_state_vec, aggr_bind_info, result, 1, sorted + offset);

			if (destructor) {
				destructor(agg_state_vec, aggr_bind_info, 1);
			}
		}

		result.Verify(count);
	}
};

void FunctionBinder::BindSortedAggregate(ClientContext &context, BoundAggregateExpression &expr,
                                         const vector<unique_ptr<Expression>> &groups) {
	if (!expr.order_bys || expr.order_bys->orders.empty() || expr.children.empty()) {
		// not a sorted aggregate: return
		return;
	}
	if (context.config.enable_optimizer) {
		// for each ORDER BY - check if it is actually necessary
		// expressions that are in the groups do not need to be ORDERED BY
		// `ORDER BY` on a group has no effect, because for each aggregate, the group is unique
		// similarly, we only need to ORDER BY each aggregate once
		expression_set_t seen_expressions;
		for (auto &target : groups) {
			seen_expressions.insert(*target);
		}
		vector<BoundOrderByNode> new_order_nodes;
		for (auto &order_node : expr.order_bys->orders) {
			if (seen_expressions.find(*order_node.expression) != seen_expressions.end()) {
				// we do not need to order by this node
				continue;
			}
			seen_expressions.insert(*order_node.expression);
			new_order_nodes.push_back(std::move(order_node));
		}
		if (new_order_nodes.empty()) {
			expr.order_bys.reset();
			return;
		}
		expr.order_bys->orders = std::move(new_order_nodes);
	}
	auto &bound_function = expr.function;
	auto &children = expr.children;
	auto &order_bys = *expr.order_bys;
	auto sorted_bind = make_uniq<SortedAggregateBindData>(context, expr);

	if (!sorted_bind->sorted_on_args) {
		// The arguments are the children plus the sort columns.
		for (auto &order : order_bys.orders) {
			children.emplace_back(std::move(order.expression));
		}
	}

	vector<LogicalType> arguments;
	arguments.reserve(children.size());
	for (const auto &child : children) {
		arguments.emplace_back(child->return_type);
	}

	// Replace the aggregate with the wrapper
	AggregateFunction ordered_aggregate(
	    bound_function.name, arguments, bound_function.return_type, AggregateFunction::StateSize<SortedAggregateState>,
	    AggregateFunction::StateInitialize<SortedAggregateState, SortedAggregateFunction>,
	    SortedAggregateFunction::ScatterUpdate,
	    AggregateFunction::StateCombine<SortedAggregateState, SortedAggregateFunction>,
	    SortedAggregateFunction::Finalize, bound_function.null_handling, SortedAggregateFunction::SimpleUpdate, nullptr,
	    AggregateFunction::StateDestroy<SortedAggregateState, SortedAggregateFunction>, nullptr,
	    SortedAggregateFunction::Window);

	expr.function = std::move(ordered_aggregate);
	expr.bind_info = std::move(sorted_bind);
	expr.order_bys.reset();
}

} // namespace duckdb<|MERGE_RESOLUTION|>--- conflicted
+++ resolved
@@ -352,13 +352,8 @@
 	}
 
 	static void Window(Vector inputs[], const ValidityMask &filter_mask, AggregateInputData &aggr_input_data,
-<<<<<<< HEAD
-	                   idx_t input_count, data_ptr_t state, const FrameBounds &frame, Vector &result, idx_t rid,
-	                   const_data_ptr_t) {
-=======
 	                   idx_t input_count, data_ptr_t state, const vector<FrameBounds> &frames, Vector &result,
-	                   idx_t rid) {
->>>>>>> af29e34f
+	                   idx_t rid, const_data_ptr_t gstate) {
 		throw InternalException("Sorted aggregates should not be generated for window clauses");
 	}
 
