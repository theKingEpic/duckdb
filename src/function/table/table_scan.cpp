#include "duckdb/function/table/table_scan.hpp"

#include "duckdb/catalog/catalog_entry/duck_table_entry.hpp"
#include "duckdb/catalog/dependency_list.hpp"
#include "duckdb/common/mutex.hpp"
#include "duckdb/common/serializer/deserializer.hpp"
#include "duckdb/common/serializer/serializer.hpp"
#include "duckdb/execution/index/art/art.hpp"
#include "duckdb/function/function_set.hpp"
#include "duckdb/main/attached_database.hpp"
#include "duckdb/main/client_config.hpp"
#include "duckdb/optimizer/matcher/expression_matcher.hpp"
#include "duckdb/planner/expression/bound_between_expression.hpp"
#include "duckdb/planner/expression_iterator.hpp"
#include "duckdb/planner/operator/logical_get.hpp"
#include "duckdb/storage/data_table.hpp"
#include "duckdb/storage/table/scan_state.hpp"
#include "duckdb/transaction/duck_transaction.hpp"
#include "duckdb/transaction/local_storage.hpp"
#include "duckdb/main/client_data.hpp"

namespace duckdb {

//===--------------------------------------------------------------------===//
// Table Scan
//===--------------------------------------------------------------------===//
bool TableScanParallelStateNext(ClientContext &context, const FunctionData *bind_data_p,
                                LocalTableFunctionState *local_state, GlobalTableFunctionState *gstate);

struct TableScanLocalState : public LocalTableFunctionState {
	//! The current position in the scan
	TableScanState scan_state;
	//! The DataChunk containing all read columns (even filter columns that are immediately removed)
	DataChunk all_columns;
};

static storage_t GetStorageIndex(TableCatalogEntry &table, column_t column_id) {
	if (column_id == DConstants::INVALID_INDEX) {
		return column_id;
	}
	auto &col = table.GetColumn(LogicalIndex(column_id));
	return col.StorageOid();
}

struct TableScanGlobalState : public GlobalTableFunctionState {
	TableScanGlobalState(ClientContext &context, const FunctionData *bind_data_p) {
		D_ASSERT(bind_data_p);
		auto &bind_data = bind_data_p->Cast<TableScanBindData>();
		max_threads = bind_data.table.GetStorage().MaxThreads(context);
	}

	ParallelTableScanState state;
	idx_t max_threads;

	vector<idx_t> projection_ids;
	vector<LogicalType> scanned_types;

	idx_t MaxThreads() const override {
		return max_threads;
	}

	bool CanRemoveFilterColumns() const {
		return !projection_ids.empty();
	}
};

static unique_ptr<LocalTableFunctionState> TableScanInitLocal(ExecutionContext &context, TableFunctionInitInput &input,
                                                              GlobalTableFunctionState *gstate) {
	auto result = make_uniq<TableScanLocalState>();
	auto &bind_data = input.bind_data->Cast<TableScanBindData>();
	vector<column_t> column_ids = input.column_ids;
	for (auto &col : column_ids) {
		auto storage_idx = GetStorageIndex(bind_data.table, col);
		col = storage_idx;
	}
	result->scan_state.Initialize(std::move(column_ids), input.filters.get());
	TableScanParallelStateNext(context.client, input.bind_data.get(), result.get(), gstate);
	if (input.CanRemoveFilterColumns()) {
		auto &tsgs = gstate->Cast<TableScanGlobalState>();
		result->all_columns.Initialize(context.client, tsgs.scanned_types);
	}

	result->scan_state.options.force_fetch_row = ClientConfig::GetConfig(context.client).force_fetch_row;

	return std::move(result);
}

unique_ptr<GlobalTableFunctionState> TableScanInitGlobal(ClientContext &context, TableFunctionInitInput &input) {

	D_ASSERT(input.bind_data);
	auto &bind_data = input.bind_data->Cast<TableScanBindData>();
	auto result = make_uniq<TableScanGlobalState>(context, input.bind_data.get());
	bind_data.table.GetStorage().InitializeParallelScan(context, result->state);
	if (input.CanRemoveFilterColumns()) {
		result->projection_ids = input.projection_ids;
		const auto &columns = bind_data.table.GetColumns();
		for (const auto &col_idx : input.column_ids) {
			if (col_idx == COLUMN_IDENTIFIER_ROW_ID) {
				result->scanned_types.emplace_back(LogicalType::ROW_TYPE);
			} else {
				result->scanned_types.push_back(columns.GetColumn(LogicalIndex(col_idx)).Type());
			}
		}
	}
	return std::move(result);
}

static unique_ptr<BaseStatistics> TableScanStatistics(ClientContext &context, const FunctionData *bind_data_p,
                                                      column_t column_id) {
	auto &bind_data = bind_data_p->Cast<TableScanBindData>();
	auto &local_storage = LocalStorage::Get(context, bind_data.table.catalog);
	if (local_storage.Find(bind_data.table.GetStorage())) {
		// we don't emit any statistics for tables that have outstanding transaction-local data
		return nullptr;
	}
	return bind_data.table.GetStatistics(context, column_id);
}

static void TableScanFunc(ClientContext &context, TableFunctionInput &data_p, DataChunk &output) {
	auto &bind_data = data_p.bind_data->Cast<TableScanBindData>();
	auto &gstate = data_p.global_state->Cast<TableScanGlobalState>();
	auto &state = data_p.local_state->Cast<TableScanLocalState>();
	auto &transaction = DuckTransaction::Get(context, bind_data.table.catalog);
	auto &storage = bind_data.table.GetStorage();

	state.scan_state.options.force_fetch_row = ClientConfig::GetConfig(context).force_fetch_row;
	do {
		if (bind_data.is_create_index) {
			storage.CreateIndexScan(state.scan_state, output,
			                        TableScanType::TABLE_SCAN_COMMITTED_ROWS_OMIT_PERMANENTLY_DELETED);
		} else if (gstate.CanRemoveFilterColumns()) {
			state.all_columns.Reset();
			storage.Scan(transaction, state.all_columns, state.scan_state);
			output.ReferenceColumns(state.all_columns, gstate.projection_ids);
		} else {
			storage.Scan(transaction, output, state.scan_state);
		}
		if (output.size() > 0) {
			return;
		}
		if (!TableScanParallelStateNext(context, data_p.bind_data.get(), data_p.local_state.get(),
		                                data_p.global_state.get())) {
			return;
		}
	} while (true);
}

bool TableScanParallelStateNext(ClientContext &context, const FunctionData *bind_data_p,
                                LocalTableFunctionState *local_state, GlobalTableFunctionState *global_state) {
	auto &bind_data = bind_data_p->Cast<TableScanBindData>();
	auto &parallel_state = global_state->Cast<TableScanGlobalState>();
	auto &state = local_state->Cast<TableScanLocalState>();
	auto &storage = bind_data.table.GetStorage();

	return storage.NextParallelScan(context, parallel_state.state, state.scan_state);
}

double TableScanProgress(ClientContext &context, const FunctionData *bind_data_p,
                         const GlobalTableFunctionState *gstate_p) {
	auto &bind_data = bind_data_p->Cast<TableScanBindData>();
	auto &gstate = gstate_p->Cast<TableScanGlobalState>();
	auto &storage = bind_data.table.GetStorage();
	idx_t total_rows = storage.GetTotalRows();
	if (total_rows == 0) {
		//! Table is either empty or smaller than a vector size, so it is finished
		return 100;
	}
	idx_t scanned_rows = gstate.state.scan_state.processed_rows;
	scanned_rows += gstate.state.local_state.processed_rows;
	auto percentage = 100 * (double(scanned_rows) / total_rows);
	if (percentage > 100) {
		//! In case the last chunk has less elements than STANDARD_VECTOR_SIZE, if our percentage is over 100
		//! It means we finished this table.
		return 100;
	}
	return percentage;
}

idx_t TableScanGetBatchIndex(ClientContext &context, const FunctionData *bind_data_p,
                             LocalTableFunctionState *local_state, GlobalTableFunctionState *gstate_p) {
	auto &state = local_state->Cast<TableScanLocalState>();
	if (state.scan_state.table_state.row_group) {
		return state.scan_state.table_state.batch_index;
	}
	if (state.scan_state.local_state.row_group) {
		return state.scan_state.table_state.batch_index + state.scan_state.local_state.batch_index;
	}
	return 0;
}

BindInfo TableScanGetBindInfo(const optional_ptr<FunctionData> bind_data_p) {
	auto &bind_data = bind_data_p->Cast<TableScanBindData>();
	return BindInfo(bind_data.table);
}

void TableScanDependency(LogicalDependencyList &entries, const FunctionData *bind_data_p) {
	auto &bind_data = bind_data_p->Cast<TableScanBindData>();
	entries.AddDependency(bind_data.table);
}

unique_ptr<NodeStatistics> TableScanCardinality(ClientContext &context, const FunctionData *bind_data_p) {
	auto &bind_data = bind_data_p->Cast<TableScanBindData>();
	auto &local_storage = LocalStorage::Get(context, bind_data.table.catalog);
	auto &storage = bind_data.table.GetStorage();
	idx_t table_rows = storage.GetTotalRows();
	idx_t estimated_cardinality = table_rows + local_storage.AddedRows(bind_data.table.GetStorage());
	return make_uniq<NodeStatistics>(table_rows, estimated_cardinality);
}

//===--------------------------------------------------------------------===//
// Index Scan
//===--------------------------------------------------------------------===//
struct IndexScanGlobalState : public GlobalTableFunctionState {
	explicit IndexScanGlobalState(data_ptr_t row_id_data) : row_ids(LogicalType::ROW_TYPE, row_id_data) {
	}

	Vector row_ids;
	ColumnFetchState fetch_state;
	TableScanState local_storage_state;
	vector<storage_t> column_ids;
	bool finished;
};

static unique_ptr<GlobalTableFunctionState> IndexScanInitGlobal(ClientContext &context, TableFunctionInitInput &input) {
	auto &bind_data = input.bind_data->Cast<TableScanBindData>();
	data_ptr_t row_id_data = nullptr;
	if (!bind_data.result_ids.empty()) {
		row_id_data = (data_ptr_t)&bind_data.result_ids[0]; // NOLINT - this is not pretty
	}
	auto result = make_uniq<IndexScanGlobalState>(row_id_data);
	auto &local_storage = LocalStorage::Get(context, bind_data.table.catalog);

	result->local_storage_state.options.force_fetch_row = ClientConfig::GetConfig(context).force_fetch_row;

	result->column_ids.reserve(input.column_ids.size());
	for (auto &id : input.column_ids) {
		result->column_ids.push_back(GetStorageIndex(bind_data.table, id));
	}
	result->local_storage_state.Initialize(result->column_ids, input.filters.get());
	local_storage.InitializeScan(bind_data.table.GetStorage(), result->local_storage_state.local_state, input.filters);

	result->finished = false;
	return std::move(result);
}

static void IndexScanFunction(ClientContext &context, TableFunctionInput &data_p, DataChunk &output) {
	auto &bind_data = data_p.bind_data->Cast<TableScanBindData>();
	auto &state = data_p.global_state->Cast<IndexScanGlobalState>();
	auto &transaction = DuckTransaction::Get(context, bind_data.table.catalog);
	auto &local_storage = LocalStorage::Get(transaction);

	if (!state.finished) {
		bind_data.table.GetStorage().Fetch(transaction, output, state.column_ids, state.row_ids,
		                                   bind_data.result_ids.size(), state.fetch_state);
		state.finished = true;
	}
	if (output.size() == 0) {
		local_storage.Scan(state.local_storage_state.local_state, state.column_ids, output);
	}
}

static void RewriteIndexExpression(Index &index, LogicalGet &get, Expression &expr, bool &rewrite_possible) {
	if (expr.type == ExpressionType::BOUND_COLUMN_REF) {
		auto &bound_colref = expr.Cast<BoundColumnRefExpression>();
		// bound column ref: rewrite to fit in the current set of bound column ids
		bound_colref.binding.table_index = get.table_index;
		auto &column_ids = index.GetColumnIds();
		column_t referenced_column = column_ids[bound_colref.binding.column_index];
		// search for the referenced column in the set of column_ids
		for (idx_t i = 0; i < get.column_ids.size(); i++) {
			if (get.column_ids[i] == referenced_column) {
				bound_colref.binding.column_index = i;
				return;
			}
		}
		// column id not found in bound columns in the LogicalGet: rewrite not possible
		rewrite_possible = false;
	}
	ExpressionIterator::EnumerateChildren(
	    expr, [&](Expression &child) { RewriteIndexExpression(index, get, child, rewrite_possible); });
}

void TableScanPushdownComplexFilter(ClientContext &context, LogicalGet &get, FunctionData *bind_data_p,
                                    vector<unique_ptr<Expression>> &filters) {
	auto &bind_data = bind_data_p->Cast<TableScanBindData>();
	auto &table = bind_data.table;
	auto &storage = table.GetStorage();

	auto &config = ClientConfig::GetConfig(context);
	if (!config.enable_optimizer) {
		// we only push index scans if the optimizer is enabled
		return;
	}
	if (bind_data.is_index_scan) {
		return;
	}
	if (!get.table_filters.filters.empty()) {
		// if there were filters before we can't convert this to an index scan
		return;
	}
	if (!get.projection_ids.empty()) {
		// if columns were pruned by RemoveUnusedColumns we can't convert this to an index scan,
		// because index scan does not support filter_prune (yet)
		return;
	}
	if (filters.empty()) {
		// no indexes or no filters: skip the pushdown
		return;
	}

<<<<<<< HEAD
	// bind and scan any ART indexes
	storage.info->indexes.BindAndScan<ART>(context, *storage.info, [&](ART &art_index) {
=======
	auto checkpoint_lock = storage.GetSharedCheckpointLock();
	auto &info = storage.GetDataTableInfo();
	auto &transaction = Transaction::Get(context, bind_data.table.catalog);
	info->GetIndexes().Scan([&](Index &index) {
>>>>>>> d2600741
		// first rewrite the index expression so the ColumnBindings align with the column bindings of the current table

		if (art_index.unbound_expressions.size() > 1) {
			// NOTE: index scans are not (yet) supported for compound index keys
			return false;
		}

		auto index_expression = art_index.unbound_expressions[0]->Copy();
		bool rewrite_possible = true;
		RewriteIndexExpression(art_index, get, *index_expression, rewrite_possible);
		if (!rewrite_possible) {
			// could not rewrite!
			return false;
		}

		// try to find a matching index for any of the filter expressions
		for (auto &filter : filters) {
			auto index_state = art_index.TryInitializeScan(transaction, *index_expression, *filter);
			if (index_state != nullptr) {
				if (art_index.Scan(transaction, storage, *index_state, STANDARD_VECTOR_SIZE, bind_data.result_ids)) {
					// use an index scan!
					bind_data.is_index_scan = true;
					get.function = TableScanFunction::GetIndexScanFunction();
				} else {
					bind_data.result_ids.clear();
				}
				return true;
			}
		}
		return false;
	});
}

string TableScanToString(const FunctionData *bind_data_p) {
	auto &bind_data = bind_data_p->Cast<TableScanBindData>();
	string result = bind_data.table.name;
	return result;
}

static void TableScanSerialize(Serializer &serializer, const optional_ptr<FunctionData> bind_data_p,
                               const TableFunction &function) {
	auto &bind_data = bind_data_p->Cast<TableScanBindData>();
	serializer.WriteProperty(100, "catalog", bind_data.table.schema.catalog.GetName());
	serializer.WriteProperty(101, "schema", bind_data.table.schema.name);
	serializer.WriteProperty(102, "table", bind_data.table.name);
	serializer.WriteProperty(103, "is_index_scan", bind_data.is_index_scan);
	serializer.WriteProperty(104, "is_create_index", bind_data.is_create_index);
	serializer.WriteProperty(105, "result_ids", bind_data.result_ids);
}

static unique_ptr<FunctionData> TableScanDeserialize(Deserializer &deserializer, TableFunction &function) {
	auto catalog = deserializer.ReadProperty<string>(100, "catalog");
	auto schema = deserializer.ReadProperty<string>(101, "schema");
	auto table = deserializer.ReadProperty<string>(102, "table");
	auto &catalog_entry =
	    Catalog::GetEntry<TableCatalogEntry>(deserializer.Get<ClientContext &>(), catalog, schema, table);
	if (catalog_entry.type != CatalogType::TABLE_ENTRY) {
		throw SerializationException("Cant find table for %s.%s", schema, table);
	}
	auto result = make_uniq<TableScanBindData>(catalog_entry.Cast<DuckTableEntry>());
	deserializer.ReadProperty(103, "is_index_scan", result->is_index_scan);
	deserializer.ReadProperty(104, "is_create_index", result->is_create_index);
	deserializer.ReadProperty(105, "result_ids", result->result_ids);
	return std::move(result);
}

TableFunction TableScanFunction::GetIndexScanFunction() {
	TableFunction scan_function("index_scan", {}, IndexScanFunction);
	scan_function.init_local = nullptr;
	scan_function.init_global = IndexScanInitGlobal;
	scan_function.statistics = TableScanStatistics;
	scan_function.dependency = TableScanDependency;
	scan_function.cardinality = TableScanCardinality;
	scan_function.pushdown_complex_filter = nullptr;
	scan_function.to_string = TableScanToString;
	scan_function.table_scan_progress = nullptr;
	scan_function.get_batch_index = nullptr;
	scan_function.projection_pushdown = true;
	scan_function.filter_pushdown = false;
	scan_function.get_bind_info = TableScanGetBindInfo;
	scan_function.serialize = TableScanSerialize;
	scan_function.deserialize = TableScanDeserialize;
	return scan_function;
}

TableFunction TableScanFunction::GetFunction() {
	TableFunction scan_function("seq_scan", {}, TableScanFunc);
	scan_function.init_local = TableScanInitLocal;
	scan_function.init_global = TableScanInitGlobal;
	scan_function.statistics = TableScanStatistics;
	scan_function.dependency = TableScanDependency;
	scan_function.cardinality = TableScanCardinality;
	scan_function.pushdown_complex_filter = TableScanPushdownComplexFilter;
	scan_function.to_string = TableScanToString;
	scan_function.table_scan_progress = TableScanProgress;
	scan_function.get_batch_index = TableScanGetBatchIndex;
	scan_function.get_bind_info = TableScanGetBindInfo;
	scan_function.projection_pushdown = true;
	scan_function.filter_pushdown = true;
	scan_function.filter_prune = true;
	scan_function.serialize = TableScanSerialize;
	scan_function.deserialize = TableScanDeserialize;
	return scan_function;
}

void TableScanFunction::RegisterFunction(BuiltinFunctions &set) {
	TableFunctionSet table_scan_set("seq_scan");
	table_scan_set.AddFunction(GetFunction());
	set.AddFunction(std::move(table_scan_set));

	set.AddFunction(GetIndexScanFunction());
}

void BuiltinFunctions::RegisterTableScanFunctions() {
	TableScanFunction::RegisterFunction(*this);
}

} // namespace duckdb<|MERGE_RESOLUTION|>--- conflicted
+++ resolved
@@ -308,17 +308,13 @@
 		return;
 	}
 
-<<<<<<< HEAD
-	// bind and scan any ART indexes
-	storage.info->indexes.BindAndScan<ART>(context, *storage.info, [&](ART &art_index) {
-=======
 	auto checkpoint_lock = storage.GetSharedCheckpointLock();
 	auto &info = storage.GetDataTableInfo();
 	auto &transaction = Transaction::Get(context, bind_data.table.catalog);
-	info->GetIndexes().Scan([&](Index &index) {
->>>>>>> d2600741
+
+	// bind and scan any ART indexes
+	info->GetIndexes().BindAndScan<ART>(context, *info, [&](ART &art_index) {
 		// first rewrite the index expression so the ColumnBindings align with the column bindings of the current table
-
 		if (art_index.unbound_expressions.size() > 1) {
 			// NOTE: index scans are not (yet) supported for compound index keys
 			return false;
