#include "duckdb/parser/expression/lambda_expression.hpp"
#include "duckdb/parser/expression/operator_expression.hpp"
#include "duckdb/planner/expression_binder.hpp"
#include "duckdb/planner/bind_context.hpp"
#include "duckdb/parser/expression/columnref_expression.hpp"
#include "duckdb/planner/binder.hpp"
#include "duckdb/parser/expression/function_expression.hpp"
#include "duckdb/planner/expression/bound_reference_expression.hpp"
#include "duckdb/planner/expression/bound_lambdaref_expression.hpp"
#include "duckdb/planner/expression/bound_lambda_expression.hpp"
#include "duckdb/planner/expression_iterator.hpp"

namespace duckdb {

BindResult ExpressionBinder::BindExpression(LambdaExpression &expr, idx_t depth, const bool is_lambda,
                                            const LogicalType &list_child_type) {

	if (!is_lambda) {
		// this is for binding JSON
		auto lhs_expr = expr.lhs->Copy();
		OperatorExpression arrow_expr(ExpressionType::ARROW, std::move(lhs_expr), expr.expr->Copy());
		return BindExpression(arrow_expr, depth);
	}

	// binding the lambda expression
	D_ASSERT(expr.lhs);
	if (expr.lhs->expression_class != ExpressionClass::FUNCTION &&
	    expr.lhs->expression_class != ExpressionClass::COLUMN_REF) {
		throw BinderException(
		    "Invalid parameter list! Parameters must be comma-separated column names, e.g. x or (x, y).");
	}

	// move the lambda parameters to the params vector
	if (expr.lhs->expression_class == ExpressionClass::COLUMN_REF) {
		expr.params.push_back(std::move(expr.lhs));
	} else {
		auto &func_expr = (FunctionExpression &)*expr.lhs;
		for (idx_t i = 0; i < func_expr.children.size(); i++) {
			expr.params.push_back(std::move(func_expr.children[i]));
		}
	}
	D_ASSERT(!expr.params.empty());

	// create dummy columns for the lambda parameters (lhs)
	vector<LogicalType> column_types;
	vector<string> column_names;
	vector<string> params_strings;

	// positional parameters as column references
	for (idx_t i = 0; i < expr.params.size(); i++) {

		if (expr.params[i]->GetExpressionClass() != ExpressionClass::COLUMN_REF) {
			throw BinderException("Parameter must be a column name.");
		}

		auto column_ref = (ColumnRefExpression &)*expr.params[i];
		if (column_ref.IsQualified()) {
			throw BinderException("Invalid parameter name '%s': must be unqualified", column_ref.ToString());
		}

		column_types.emplace_back(list_child_type);
		column_names.push_back(column_ref.GetColumnName());
		params_strings.push_back(expr.params[i]->ToString());
	}

	// base table alias
	auto params_alias = StringUtil::Join(params_strings, ", ");
	if (params_strings.size() > 1) {
		params_alias = "(" + params_alias + ")";
	}

	// create a lambda binding and push it to the lambda bindings vector
	vector<DummyBinding> local_bindings;
	if (!lambda_bindings) {
		lambda_bindings = &local_bindings;
	}
	DummyBinding new_lambda_binding(column_types, column_names, params_alias);
	lambda_bindings->push_back(new_lambda_binding);

	// bind the parameter expressions
	for (idx_t i = 0; i < expr.params.size(); i++) {
		auto result = BindExpression(&expr.params[i], depth, false);
		D_ASSERT(!result.HasError());
	}

	auto result = BindExpression(&expr.expr, depth, false);
	lambda_bindings->pop_back();

	// successfully bound a subtree of nested lambdas, set this to nullptr in case other parts of the
	// query also contain lambdas
	if (lambda_bindings->empty()) {
		lambda_bindings = nullptr;
	}

	if (result.HasError()) {
		throw BinderException(result.error);
	}

	return BindResult(make_unique<BoundLambdaExpression>(ExpressionType::LAMBDA, LogicalType::LAMBDA,
	                                                     std::move(result.expression), params_strings.size()));
}

void ExpressionBinder::TransformCapturedLambdaColumn(unique_ptr<Expression> &original,
                                                     unique_ptr<Expression> &replacement,
                                                     vector<unique_ptr<Expression>> &captures,
                                                     LogicalType &list_child_type) {

	// check if the original expression is a lambda parameter
	if (original->expression_class == ExpressionClass::BOUND_LAMBDA_REF) {

		// determine if this is the lambda parameter
		auto &bound_lambda_ref = (BoundLambdaRefExpression &)*original;
		auto alias = bound_lambda_ref.alias;

		if (lambda_bindings && bound_lambda_ref.lambda_index != lambda_bindings->size()) {

			D_ASSERT(bound_lambda_ref.lambda_index < lambda_bindings->size());
			auto &lambda_binding = (*lambda_bindings)[bound_lambda_ref.lambda_index];

			D_ASSERT(lambda_binding.names.size() == 1);
			D_ASSERT(lambda_binding.types.size() == 1);
			// refers to a lambda parameter outside of the current lambda function
			replacement =
			    make_unique<BoundReferenceExpression>(lambda_binding.names[0], lambda_binding.types[0],
			                                          lambda_bindings->size() - bound_lambda_ref.lambda_index + 1);

		} else {
			// refers to current lambda parameter
			replacement = make_unique<BoundReferenceExpression>(alias, list_child_type, 0);
		}

	} else {
		// always at least the current lambda parameter
		idx_t index_offset = 1;
		if (lambda_bindings) {
			index_offset += lambda_bindings->size();
		}

		// this is not a lambda parameter, so we need to create a new argument for the arguments vector
<<<<<<< HEAD
		replacement = make_unique<BoundReferenceExpression>(original->alias, original->return_type,
		                                                    captures.size() + index_offset + 1);
		captures.push_back(move(original));
=======
		replacement =
		    make_unique<BoundReferenceExpression>(original->alias, original->return_type, captures.size() + 1);
		captures.push_back(std::move(original));
>>>>>>> 29229a04
	}
}

void ExpressionBinder::CaptureLambdaColumns(vector<unique_ptr<Expression>> &captures, LogicalType &list_child_type,
                                            unique_ptr<Expression> &expr) {

	if (expr->expression_class == ExpressionClass::BOUND_SUBQUERY) {
		throw InvalidInputException("Subqueries are not supported in lambda expressions!");
	}

	// these expression classes do not have children, transform them
	if (expr->expression_class == ExpressionClass::BOUND_CONSTANT ||
	    expr->expression_class == ExpressionClass::BOUND_COLUMN_REF ||
	    expr->expression_class == ExpressionClass::BOUND_PARAMETER ||
	    expr->expression_class == ExpressionClass::BOUND_LAMBDA_REF) {

		// move the expr because we are going to replace it
		auto original = std::move(expr);
		unique_ptr<Expression> replacement;

		TransformCapturedLambdaColumn(original, replacement, captures, list_child_type);

		// replace the expression
		expr = std::move(replacement);

	} else {
		// recursively enumerate the children of the expression
		ExpressionIterator::EnumerateChildren(
		    *expr, [&](unique_ptr<Expression> &child) { CaptureLambdaColumns(captures, list_child_type, child); });
	}
}

} // namespace duckdb<|MERGE_RESOLUTION|>--- conflicted
+++ resolved
@@ -137,15 +137,9 @@
 		}
 
 		// this is not a lambda parameter, so we need to create a new argument for the arguments vector
-<<<<<<< HEAD
 		replacement = make_unique<BoundReferenceExpression>(original->alias, original->return_type,
 		                                                    captures.size() + index_offset + 1);
-		captures.push_back(move(original));
-=======
-		replacement =
-		    make_unique<BoundReferenceExpression>(original->alias, original->return_type, captures.size() + 1);
 		captures.push_back(std::move(original));
->>>>>>> 29229a04
 	}
 }
 
