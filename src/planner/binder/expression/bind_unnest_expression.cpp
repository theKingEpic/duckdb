#include "duckdb/catalog/catalog_entry/aggregate_function_catalog_entry.hpp"
#include "duckdb/main/client_context.hpp"
#include "duckdb/parser/expression/function_expression.hpp"
#include "duckdb/planner/expression/bound_aggregate_expression.hpp"
#include "duckdb/planner/expression/bound_columnref_expression.hpp"
#include "duckdb/planner/expression/bound_constant_expression.hpp"
#include "duckdb/planner/expression/bound_function_expression.hpp"
#include "duckdb/planner/expression/bound_parameter_expression.hpp"
#include "duckdb/planner/expression_binder/aggregate_binder.hpp"
#include "duckdb/planner/expression_binder/select_binder.hpp"
#include "duckdb/planner/query_node/bound_select_node.hpp"
#include "duckdb/planner/expression/bound_unnest_expression.hpp"
#include "duckdb/planner/binder.hpp"
#include "duckdb/function/scalar/nested_functions.hpp"
#include "duckdb/execution/expression_executor.hpp"

namespace duckdb {

unique_ptr<Expression> CreateBoundStructExtract(ClientContext &context, unique_ptr<Expression> expr, string key) {
	vector<unique_ptr<Expression>> arguments;
	arguments.push_back(std::move(expr));
	arguments.push_back(make_unique<BoundConstantExpression>(Value(key)));
	auto extract_function = StructExtractFun::GetFunction();
	auto bind_info = extract_function.bind(context, extract_function, arguments);
	auto return_type = extract_function.return_type;
	auto result = make_unique<BoundFunctionExpression>(return_type, std::move(extract_function), std::move(arguments),
	                                                   std::move(bind_info));
	result->alias = std::move(key);
	return std::move(result);
}

BindResult SelectBinder::BindUnnest(FunctionExpression &function, idx_t depth, bool root_expression) {
	// bind the children of the function expression
	if (depth > 0) {
		return BindResult(binder.FormatError(function, "UNNEST() for correlated expressions is not supported yet"));
	}
	string error;
	if (function.children.empty()) {
		return BindResult(binder.FormatError(function, "UNNEST() requires a single argument"));
	}
	idx_t max_depth = 1;
	if (function.children.size() != 1) {
		bool has_parameter = false;
		bool supported_argument = false;
		for (idx_t i = 1; i < function.children.size(); i++) {
			if (has_parameter) {
				return BindResult(binder.FormatError(function, "UNNEST() only supports a single additional argument"));
			}
			if (function.children[i]->HasParameter()) {
				throw ParameterNotAllowedException("Parameter not allowed in unnest parameter");
			}
			if (!function.children[i]->IsScalar()) {
				break;
			}
			auto alias = function.children[i]->alias;
			BindChild(function.children[i], depth, error);
			if (!error.empty()) {
				return BindResult(error);
			}
			auto &const_child = (BoundExpression &)*function.children[i];
			auto value = ExpressionExecutor::EvaluateScalar(context, *const_child.expr, true);
			if (alias == "recursive") {
				auto recursive = value.GetValue<bool>();
				if (recursive) {
					max_depth = NumericLimits<idx_t>::Maximum();
				}
			} else if (alias == "max_depth") {
				max_depth = value.GetValue<uint32_t>();
				if (max_depth == 0) {
					throw BinderException("UNNEST cannot have a max depth of 0");
				}
			} else if (!alias.empty()) {
				throw BinderException("Unsupported parameter \"%s\" for unnest", alias);
			} else {
				break;
			}
			has_parameter = true;
			supported_argument = true;
		}
		if (!supported_argument) {
			return BindResult(binder.FormatError(function, "UNNEST - unsupported extra argument, unnest only supports "
			                                               "recursive := [true/false] or max_depth := #"));
		}
	}
	unnest_level++;
	BindChild(function.children[0], depth, error);
	if (!error.empty()) {
		// failed to bind
		// try to bind correlated columns manually
		if (!BindCorrelatedColumns(function.children[0])) {
			return BindResult(error);
		}
		auto bound_expr = (BoundExpression *)function.children[0].get();
		ExtractCorrelatedExpressions(binder, *bound_expr->expr);
	}
	auto &child = (BoundExpression &)*function.children[0];
	auto &child_type = child.expr->return_type;
	unnest_level--;

	if (unnest_level > 0) {
		throw BinderException(
		    "Nested UNNEST calls are not supported - use UNNEST(x, recursive := true) to unnest multiple levels");
	}

	switch (child_type.id()) {
	case LogicalTypeId::UNKNOWN:
		throw ParameterNotResolvedException();
	case LogicalTypeId::LIST:
	case LogicalTypeId::STRUCT:
	case LogicalTypeId::SQLNULL:
		break;
	default:
		return BindResult(binder.FormatError(function, "UNNEST() can only be applied to lists, structs and NULL"));
	}

<<<<<<< HEAD
	auto result = make_uniq<BoundUnnestExpression>(return_type);
	result->child = std::move(child.expr);
=======
	idx_t list_unnests;
	idx_t struct_unnests = 0;
>>>>>>> 4be6bdb5

	auto unnest_expr = std::move(child.expr);
	if (child_type.id() == LogicalTypeId::SQLNULL) {
		list_unnests = 1;
	} else {
		// first do all of the list unnests
		auto type = child_type;
		list_unnests = 0;
		while (type.id() == LogicalTypeId::LIST) {
			type = ListType::GetChildType(type);
			list_unnests++;
			if (list_unnests >= max_depth) {
				break;
			}
		}
		// unnest structs all the way afterwards, if there are any
		if (type.id() == LogicalTypeId::STRUCT) {
			struct_unnests = max_depth - list_unnests;
		}
	}
	if (struct_unnests > 0 && !root_expression) {
		return BindResult(binder.FormatError(
		    function, "UNNEST() on a struct column can only be applied as the root element of a SELECT expression"));
	}
	// perform all of the list unnests first
	auto return_type = child_type;
	for (idx_t current_depth = 0; current_depth < list_unnests; current_depth++) {
		if (return_type.id() == LogicalTypeId::LIST) {
			return_type = ListType::GetChildType(return_type);
		}
		auto result = make_unique<BoundUnnestExpression>(return_type);
		result->child = std::move(unnest_expr);
		auto alias = function.alias.empty() ? result->ToString() : function.alias;

<<<<<<< HEAD
	// now create a column reference referring to the unnest
	auto colref = make_uniq<BoundColumnRefExpression>(
	    function.alias.empty() ? node.unnests[unnest_index]->ToString() : function.alias, return_type,
	    ColumnBinding(node.unnest_index, unnest_index), depth);
=======
		auto current_level = unnest_level + list_unnests - current_depth - 1;
		auto entry = node.unnests.find(current_level);
		idx_t unnest_table_index;
		idx_t unnest_column_index;
		if (entry == node.unnests.end()) {
			BoundUnnestNode unnest_node;
			unnest_node.index = binder.GenerateTableIndex();
			unnest_node.expressions.push_back(std::move(result));
			unnest_table_index = unnest_node.index;
			unnest_column_index = 0;
			node.unnests.insert(make_pair(current_level, std::move(unnest_node)));
		} else {
			unnest_table_index = entry->second.index;
			unnest_column_index = entry->second.expressions.size();
			entry->second.expressions.push_back(std::move(result));
		}
		// now create a column reference referring to the unnest
		unnest_expr = make_unique<BoundColumnRefExpression>(
		    std::move(alias), return_type, ColumnBinding(unnest_table_index, unnest_column_index), depth);
	}
	// now perform struct unnests, if any
	if (struct_unnests > 0) {
		vector<unique_ptr<Expression>> struct_expressions;
		struct_expressions.push_back(std::move(unnest_expr));
>>>>>>> 4be6bdb5

		for (idx_t i = 0; i < struct_unnests; i++) {
			vector<unique_ptr<Expression>> new_expressions;
			// check if there are any structs left
			bool has_structs = false;
			for (auto &expr : struct_expressions) {
				if (expr->return_type.id() == LogicalTypeId::STRUCT) {
					// struct! push a struct_extract
					auto &child_types = StructType::GetChildTypes(expr->return_type);
					for (auto &entry : child_types) {
						new_expressions.push_back(CreateBoundStructExtract(context, expr->Copy(), entry.first));
					}
					has_structs = true;
				} else {
					// not a struct - push as-is
					new_expressions.push_back(std::move(expr));
				}
			}
			struct_expressions = std::move(new_expressions);
			if (!has_structs) {
				break;
			}
		}
		expanded_expressions = std::move(struct_expressions);
		unnest_expr = make_unique<BoundConstantExpression>(Value(42));
	}
	return BindResult(std::move(unnest_expr));
}

} // namespace duckdb<|MERGE_RESOLUTION|>--- conflicted
+++ resolved
@@ -113,13 +113,8 @@
 		return BindResult(binder.FormatError(function, "UNNEST() can only be applied to lists, structs and NULL"));
 	}
 
-<<<<<<< HEAD
-	auto result = make_uniq<BoundUnnestExpression>(return_type);
-	result->child = std::move(child.expr);
-=======
 	idx_t list_unnests;
 	idx_t struct_unnests = 0;
->>>>>>> 4be6bdb5
 
 	auto unnest_expr = std::move(child.expr);
 	if (child_type.id() == LogicalTypeId::SQLNULL) {
@@ -154,12 +149,6 @@
 		result->child = std::move(unnest_expr);
 		auto alias = function.alias.empty() ? result->ToString() : function.alias;
 
-<<<<<<< HEAD
-	// now create a column reference referring to the unnest
-	auto colref = make_uniq<BoundColumnRefExpression>(
-	    function.alias.empty() ? node.unnests[unnest_index]->ToString() : function.alias, return_type,
-	    ColumnBinding(node.unnest_index, unnest_index), depth);
-=======
 		auto current_level = unnest_level + list_unnests - current_depth - 1;
 		auto entry = node.unnests.find(current_level);
 		idx_t unnest_table_index;
@@ -184,7 +173,6 @@
 	if (struct_unnests > 0) {
 		vector<unique_ptr<Expression>> struct_expressions;
 		struct_expressions.push_back(std::move(unnest_expr));
->>>>>>> 4be6bdb5
 
 		for (idx_t i = 0; i < struct_unnests; i++) {
 			vector<unique_ptr<Expression>> new_expressions;
@@ -209,7 +197,7 @@
 			}
 		}
 		expanded_expressions = std::move(struct_expressions);
-		unnest_expr = make_unique<BoundConstantExpression>(Value(42));
+		unnest_expr = make_uniq<BoundConstantExpression>(Value(42));
 	}
 	return BindResult(std::move(unnest_expr));
 }
