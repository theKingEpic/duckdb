--- conflicted
+++ resolved
@@ -64,14 +64,9 @@
 		return BindExpression(expr_ref.Cast<SubqueryExpression>(), depth);
 	case ExpressionClass::PARAMETER:
 		return BindExpression(expr_ref.Cast<ParameterExpression>(), depth);
-<<<<<<< HEAD
-	case ExpressionClass::POSITIONAL_REFERENCE:
-		return BindExpression(expr_ref.Cast<PositionalReferenceExpression>(), depth);
-=======
 	case ExpressionClass::POSITIONAL_REFERENCE: {
 		return BindPositionalReference(expr, depth, root_expression);
 	}
->>>>>>> da69aeaa
 	case ExpressionClass::STAR:
 		return BindResult(binder.FormatError(expr_ref, "STAR expression is not supported here"));
 	default:
@@ -241,13 +236,8 @@
 		return result.error;
 	}
 	// successfully bound: replace the node with a BoundExpression
-<<<<<<< HEAD
-	*expr = make_uniq<BoundExpression>(std::move(result.expression));
-	auto &be = (*expr)->Cast<BoundExpression>();
-=======
 	expr = make_uniq<BoundExpression>(std::move(result.expression));
 	auto &be = expr->Cast<BoundExpression>();
->>>>>>> da69aeaa
 	be.alias = alias;
 	if (!alias.empty()) {
 		be.expr->alias = alias;
