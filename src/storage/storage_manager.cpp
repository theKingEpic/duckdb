#include "duckdb/storage/storage_manager.hpp"
#include "duckdb/storage/checkpoint_manager.hpp"
#include "duckdb/storage/in_memory_block_manager.hpp"
#include "duckdb/storage/single_file_block_manager.hpp"
#include "duckdb/storage/object_cache.hpp"

#include "duckdb/catalog/catalog.hpp"
#include "duckdb/common/file_system.hpp"
#include "duckdb/main/database.hpp"
#include "duckdb/main/connection.hpp"
#include "duckdb/main/client_context.hpp"
#include "duckdb/function/function.hpp"
#include "duckdb/parser/parsed_data/create_schema_info.hpp"
#include "duckdb/transaction/transaction_manager.hpp"
#include "duckdb/common/serializer/buffered_file_reader.hpp"
#include "duckdb/storage/checkpoint_manager.hpp"

namespace duckdb {

StorageManager::StorageManager(DatabaseInstance &db, string path, bool read_only)
    : db(db), path(move(path)), wal(db), read_only(read_only) {
}

StorageManager::~StorageManager() {
}

StorageManager &StorageManager::GetStorageManager(ClientContext &context) {
	return StorageManager::GetStorageManager(*context.db);
}

BufferManager &BufferManager::GetBufferManager(ClientContext &context) {
	return BufferManager::GetBufferManager(*context.db);
}

ObjectCache &ObjectCache::GetObjectCache(ClientContext &context) {
	return context.db->GetObjectCache();
}

bool ObjectCache::ObjectCacheEnabled(ClientContext &context) {
	return context.db->config.options.object_cache_enable;
}

bool StorageManager::InMemory() {
	return path.empty() || path == ":memory:";
}

void StorageManager::Initialize() {
	bool in_memory = InMemory();
	if (in_memory && read_only) {
		throw CatalogException("Cannot launch in-memory database in read-only mode!");
	}
	auto &config = DBConfig::GetConfig(db);
	auto &catalog = Catalog::GetCatalog(db);
	buffer_manager = make_unique<BufferManager>(db, config.temporary_directory, config.maximum_memory);

	// first initialize the base system catalogs
	// these are never written to the WAL
	Connection con(db);
	con.BeginTransaction();

	// create the default schema
	CreateSchemaInfo info;
	info.schema = DEFAULT_SCHEMA;
	info.internal = true;
	catalog.CreateSchema(*con.context, &info);

	if (config.options.initialize_default_database) {
		// initialize default functions
		BuiltinFunctions builtin(*con.context, catalog);
		builtin.Initialize();
	}

	// commit transactions
	con.Commit();

	if (!in_memory) {
		// create or load the database from disk, if not in-memory mode
		LoadDatabase();
	} else {
		block_manager = make_unique<InMemoryBlockManager>();
<<<<<<< HEAD
		buffer_manager =
		    make_unique<BufferManager>(db, config.options.temporary_directory, config.options.maximum_memory);
=======
>>>>>>> 80e9b6c3
	}
}

void StorageManager::LoadDatabase() {
	string wal_path = path + ".wal";
	auto &fs = db.GetFileSystem();
	auto &config = db.config;
	bool truncate_wal = false;
	// first check if the database exists
	if (!fs.FileExists(path)) {
		if (read_only) {
			throw CatalogException("Cannot open database \"%s\" in read-only mode: database does not exist", path);
		}
		// check if the WAL exists
		if (fs.FileExists(wal_path)) {
			// WAL file exists but database file does not
			// remove the WAL
			fs.RemoveFile(wal_path);
		}
		// initialize the block manager while creating a new db file
<<<<<<< HEAD
		block_manager = make_unique<SingleFileBlockManager>(db, path, read_only, true, config.options.use_direct_io);
		buffer_manager =
		    make_unique<BufferManager>(db, config.options.temporary_directory, config.options.maximum_memory);
=======
		block_manager = make_unique<SingleFileBlockManager>(db, path, read_only, true, config.use_direct_io);
>>>>>>> 80e9b6c3
	} else {
		// initialize the block manager while loading the current db file
		auto sf_bm = make_unique<SingleFileBlockManager>(db, path, read_only, false, config.options.use_direct_io);
		auto sf = sf_bm.get();
		block_manager = move(sf_bm);
<<<<<<< HEAD
		buffer_manager =
		    make_unique<BufferManager>(db, config.options.temporary_directory, config.options.maximum_memory);
=======
>>>>>>> 80e9b6c3
		sf->LoadFreeList();

		//! Load from storage
		CheckpointManager checkpointer(db);
		checkpointer.LoadFromStorage();
		// check if the WAL file exists
		if (fs.FileExists(wal_path)) {
			// replay the WAL
			truncate_wal = WriteAheadLog::Replay(db, wal_path);
		}
	}
	// initialize the WAL file
	if (!read_only) {
		wal.Initialize(wal_path);
		if (truncate_wal) {
			wal.Truncate(0);
		}
	}
}

void StorageManager::CreateCheckpoint(bool delete_wal, bool force_checkpoint) {
	if (InMemory() || read_only || !wal.initialized) {
		return;
	}
	if (wal.GetWALSize() > 0 || db.config.options.force_checkpoint || force_checkpoint) {
		// we only need to checkpoint if there is anything in the WAL
		CheckpointManager checkpointer(db);
		checkpointer.CreateCheckpoint();
	}
	if (delete_wal) {
		wal.Delete();
	}
}

} // namespace duckdb<|MERGE_RESOLUTION|>--- conflicted
+++ resolved
@@ -51,7 +51,7 @@
 	}
 	auto &config = DBConfig::GetConfig(db);
 	auto &catalog = Catalog::GetCatalog(db);
-	buffer_manager = make_unique<BufferManager>(db, config.temporary_directory, config.maximum_memory);
+	buffer_manager = make_unique<BufferManager>(db, config.options.temporary_directory, config.options.maximum_memory);
 
 	// first initialize the base system catalogs
 	// these are never written to the WAL
@@ -78,11 +78,6 @@
 		LoadDatabase();
 	} else {
 		block_manager = make_unique<InMemoryBlockManager>();
-<<<<<<< HEAD
-		buffer_manager =
-		    make_unique<BufferManager>(db, config.options.temporary_directory, config.options.maximum_memory);
-=======
->>>>>>> 80e9b6c3
 	}
 }
 
@@ -103,23 +98,12 @@
 			fs.RemoveFile(wal_path);
 		}
 		// initialize the block manager while creating a new db file
-<<<<<<< HEAD
 		block_manager = make_unique<SingleFileBlockManager>(db, path, read_only, true, config.options.use_direct_io);
-		buffer_manager =
-		    make_unique<BufferManager>(db, config.options.temporary_directory, config.options.maximum_memory);
-=======
-		block_manager = make_unique<SingleFileBlockManager>(db, path, read_only, true, config.use_direct_io);
->>>>>>> 80e9b6c3
 	} else {
 		// initialize the block manager while loading the current db file
 		auto sf_bm = make_unique<SingleFileBlockManager>(db, path, read_only, false, config.options.use_direct_io);
 		auto sf = sf_bm.get();
 		block_manager = move(sf_bm);
-<<<<<<< HEAD
-		buffer_manager =
-		    make_unique<BufferManager>(db, config.options.temporary_directory, config.options.maximum_memory);
-=======
->>>>>>> 80e9b6c3
 		sf->LoadFreeList();
 
 		//! Load from storage
