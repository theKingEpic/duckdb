#include "duckdb/storage/checkpoint_manager.hpp"

#include "duckdb/catalog/duck_catalog.hpp"
#include "duckdb/catalog/catalog_entry/duck_index_entry.hpp"
#include "duckdb/catalog/catalog_entry/scalar_macro_catalog_entry.hpp"
#include "duckdb/catalog/catalog_entry/schema_catalog_entry.hpp"
#include "duckdb/catalog/catalog_entry/sequence_catalog_entry.hpp"
#include "duckdb/catalog/catalog_entry/duck_table_entry.hpp"
#include "duckdb/catalog/catalog_entry/type_catalog_entry.hpp"
#include "duckdb/catalog/catalog_entry/view_catalog_entry.hpp"
#include "duckdb/common/field_writer.hpp"
#include "duckdb/common/serializer.hpp"
#include "duckdb/execution/index/art/art.hpp"
#include "duckdb/main/client_context.hpp"
#include "duckdb/main/config.hpp"
#include "duckdb/main/connection.hpp"
#include "duckdb/main/database.hpp"
#include "duckdb/parser/column_definition.hpp"
#include "duckdb/parser/parsed_data/create_schema_info.hpp"
#include "duckdb/parser/parsed_data/create_table_info.hpp"
#include "duckdb/parser/parsed_data/create_view_info.hpp"
#include "duckdb/parser/tableref/basetableref.hpp"
#include "duckdb/planner/binder.hpp"
#include "duckdb/planner/bound_tableref.hpp"
#include "duckdb/planner/expression_binder/index_binder.hpp"
#include "duckdb/planner/parsed_data/bound_create_table_info.hpp"
#include "duckdb/storage/block_manager.hpp"
#include "duckdb/storage/checkpoint/table_data_reader.hpp"
#include "duckdb/storage/checkpoint/table_data_writer.hpp"
#include "duckdb/storage/metadata/metadata_reader.hpp"
#include "duckdb/storage/table/column_checkpoint_state.hpp"
#include "duckdb/transaction/transaction_manager.hpp"
#include "duckdb/main/attached_database.hpp"

namespace duckdb {

void ReorderTableEntries(vector<reference<TableCatalogEntry>> &tables);

SingleFileCheckpointWriter::SingleFileCheckpointWriter(AttachedDatabase &db, BlockManager &block_manager)
    : CheckpointWriter(db), partial_block_manager(block_manager, CheckpointType::FULL_CHECKPOINT) {
}

BlockManager &SingleFileCheckpointWriter::GetBlockManager() {
	auto &storage_manager = db.GetStorageManager().Cast<SingleFileStorageManager>();
	return *storage_manager.block_manager;
}

MetadataWriter &SingleFileCheckpointWriter::GetMetadataWriter() {
	return *metadata_writer;
}

MetadataManager &SingleFileCheckpointWriter::GetMetadataManager() {
	return GetBlockManager().GetMetadataManager();
}

unique_ptr<TableDataWriter> SingleFileCheckpointWriter::GetTableDataWriter(TableCatalogEntry &table) {
	return make_uniq<SingleFileTableDataWriter>(*this, table, *table_metadata_writer, GetMetadataWriter());
}

void SingleFileCheckpointWriter::CreateCheckpoint() {
	auto &config = DBConfig::Get(db);
	auto &storage_manager = db.GetStorageManager().Cast<SingleFileStorageManager>();
	if (storage_manager.InMemory()) {
		return;
	}
	// assert that the checkpoint manager hasn't been used before
	D_ASSERT(!metadata_writer);

	auto &block_manager = GetBlockManager();
	auto &metadata_manager = GetMetadataManager();

	//! Set up the writers for the checkpoints
	metadata_writer = make_uniq<MetadataWriter>(metadata_manager);
	table_metadata_writer = make_uniq<MetadataWriter>(metadata_manager);

	// get the id of the first meta block
	auto meta_block = metadata_writer->GetMetaBlockPointer();

	vector<reference<SchemaCatalogEntry>> schemas;
	// we scan the set of committed schemas
	auto &catalog = Catalog::GetCatalog(db).Cast<DuckCatalog>();
	catalog.ScanSchemas([&](SchemaCatalogEntry &entry) { schemas.push_back(entry); });
	// write the actual data into the database
	// write the amount of schemas
	metadata_writer->Write<uint32_t>(schemas.size());
	for (auto &schema : schemas) {
		WriteSchema(schema.get());
	}
	partial_block_manager.FlushPartialBlocks();
	metadata_writer->Flush();
	table_metadata_writer->Flush();

	// write a checkpoint flag to the WAL
	// this protects against the rare event that the database crashes AFTER writing the file, but BEFORE truncating the
	// WAL we write an entry CHECKPOINT "meta_block_id" into the WAL upon loading, if we see there is an entry
	// CHECKPOINT "meta_block_id", and the id MATCHES the head idin the file we know that the database was successfully
	// checkpointed, so we know that we should avoid replaying the WAL to avoid duplicating data
	auto wal = storage_manager.GetWriteAheadLog();
	wal->WriteCheckpoint(meta_block);
	wal->Flush();

	if (config.options.checkpoint_abort == CheckpointAbort::DEBUG_ABORT_BEFORE_HEADER) {
		throw FatalException("Checkpoint aborted before header write because of PRAGMA checkpoint_abort flag");
	}

	// finally write the updated header
	DatabaseHeader header;
	header.meta_block = meta_block.block_pointer;
	block_manager.WriteHeader(header);

	if (config.options.checkpoint_abort == CheckpointAbort::DEBUG_ABORT_BEFORE_TRUNCATE) {
		throw FatalException("Checkpoint aborted before truncate because of PRAGMA checkpoint_abort flag");
	}

	// truncate the WAL
	wal->Truncate(0);

	// truncate the file
	block_manager.Truncate();

	metadata_manager.MarkBlocksAsModified();
}

MetadataManager &SingleFileCheckpointReader::GetMetadataManager() {
	return storage.block_manager->GetMetadataManager();
}

void SingleFileCheckpointReader::LoadFromStorage() {
	auto &block_manager = *storage.block_manager;
	auto &metadata_manager = GetMetadataManager();
	MetaBlockPointer meta_block(block_manager.GetMetaBlock(), 0);
	if (!meta_block.IsValid()) {
		// storage is empty
		return;
	}

	Connection con(storage.GetDatabase());
	con.BeginTransaction();
	// create the MetadataReader to read from the storage
	MetadataReader reader(metadata_manager, meta_block);
	//	reader.SetContext(*con.context);
	LoadCheckpoint(*con.context, reader);
	con.Commit();
}

void CheckpointReader::LoadCheckpoint(ClientContext &context, MetadataReader &reader) {
	uint32_t schema_count = reader.Read<uint32_t>();
	for (uint32_t i = 0; i < schema_count; i++) {
		ReadSchema(context, reader);
	}
}

//===--------------------------------------------------------------------===//
// Schema
//===--------------------------------------------------------------------===//
void CheckpointWriter::WriteSchema(SchemaCatalogEntry &schema) {
	// write the schema data
	schema.Serialize(GetMetadataWriter());
	// then, we fetch the tables/views/sequences information
	vector<reference<TableCatalogEntry>> tables;
	vector<reference<ViewCatalogEntry>> views;
	schema.Scan(CatalogType::TABLE_ENTRY, [&](CatalogEntry &entry) {
		if (entry.internal) {
			return;
		}
		if (entry.type == CatalogType::TABLE_ENTRY) {
			tables.push_back(entry.Cast<TableCatalogEntry>());
		} else if (entry.type == CatalogType::VIEW_ENTRY) {
			views.push_back(entry.Cast<ViewCatalogEntry>());
		} else {
			throw NotImplementedException("Catalog type for entries");
		}
	});
	vector<reference<SequenceCatalogEntry>> sequences;
	schema.Scan(CatalogType::SEQUENCE_ENTRY, [&](CatalogEntry &entry) {
		if (entry.internal) {
			return;
		}
		sequences.push_back(entry.Cast<SequenceCatalogEntry>());
	});

	vector<reference<TypeCatalogEntry>> custom_types;
	schema.Scan(CatalogType::TYPE_ENTRY, [&](CatalogEntry &entry) {
		if (entry.internal) {
			return;
		}
		custom_types.push_back(entry.Cast<TypeCatalogEntry>());
	});

	vector<reference<ScalarMacroCatalogEntry>> macros;
	schema.Scan(CatalogType::SCALAR_FUNCTION_ENTRY, [&](CatalogEntry &entry) {
		if (entry.internal) {
			return;
		}
		if (entry.type == CatalogType::MACRO_ENTRY) {
			macros.push_back(entry.Cast<ScalarMacroCatalogEntry>());
		}
	});

	vector<reference<TableMacroCatalogEntry>> table_macros;
	schema.Scan(CatalogType::TABLE_FUNCTION_ENTRY, [&](CatalogEntry &entry) {
		if (entry.internal) {
			return;
		}
		if (entry.type == CatalogType::TABLE_MACRO_ENTRY) {
			table_macros.push_back(entry.Cast<TableMacroCatalogEntry>());
		}
	});

	vector<reference<IndexCatalogEntry>> indexes;
	schema.Scan(CatalogType::INDEX_ENTRY, [&](CatalogEntry &entry) {
		D_ASSERT(!entry.internal);
		indexes.push_back(entry.Cast<IndexCatalogEntry>());
	});

	FieldWriter writer(GetMetadataWriter());
	writer.WriteField<uint32_t>(custom_types.size());
	writer.WriteField<uint32_t>(sequences.size());
	writer.WriteField<uint32_t>(tables.size());
	writer.WriteField<uint32_t>(views.size());
	writer.WriteField<uint32_t>(macros.size());
	writer.WriteField<uint32_t>(table_macros.size());
	writer.WriteField<uint32_t>(indexes.size());
	writer.Finalize();

	// write the custom_types
	for (auto &custom_type : custom_types) {
		WriteType(custom_type);
	}

	// write the sequences
	for (auto &seq : sequences) {
		WriteSequence(seq);
	}
	// reorder tables because of foreign key constraint
	ReorderTableEntries(tables);
	// Write the tables
	for (auto &table : tables) {
		WriteTable(table);
	}
	// Write the views
	for (auto &view : views) {
		WriteView(view);
	}

	// Write the macros
	for (auto &macro : macros) {
		WriteMacro(macro);
	}

	// Write the table's macros
	for (auto &macro : table_macros) {
		WriteTableMacro(macro);
	}
	// Write the indexes
	for (auto &index : indexes) {
		WriteIndex(index);
	}
}

void CheckpointReader::ReadSchema(ClientContext &context, MetadataReader &reader) {
	// read the schema and create it in the catalog
	auto info = CatalogEntry::Deserialize(reader);
	// we set create conflict to ignore to ignore the failure of recreating the main schema
	info->on_conflict = OnCreateConflict::IGNORE_ON_CONFLICT;
	catalog.CreateSchema(context, info->Cast<CreateSchemaInfo>());

	// first read all the counts
	FieldReader field_reader(reader);
	uint32_t enum_count = field_reader.ReadRequired<uint32_t>();
	uint32_t seq_count = field_reader.ReadRequired<uint32_t>();
	uint32_t table_count = field_reader.ReadRequired<uint32_t>();
	uint32_t view_count = field_reader.ReadRequired<uint32_t>();
	uint32_t macro_count = field_reader.ReadRequired<uint32_t>();
	uint32_t table_macro_count = field_reader.ReadRequired<uint32_t>();
	uint32_t table_index_count = field_reader.ReadRequired<uint32_t>();
	field_reader.Finalize();

	// now read the enums
	for (uint32_t i = 0; i < enum_count; i++) {
		ReadType(context, reader);
	}

	// read the sequences
	for (uint32_t i = 0; i < seq_count; i++) {
		ReadSequence(context, reader);
	}
	// read the table count and recreate the tables
	for (uint32_t i = 0; i < table_count; i++) {
		ReadTable(context, reader);
	}
	// now read the views
	for (uint32_t i = 0; i < view_count; i++) {
		ReadView(context, reader);
	}

	// finally read the macro's
	for (uint32_t i = 0; i < macro_count; i++) {
		ReadMacro(context, reader);
	}

	for (uint32_t i = 0; i < table_macro_count; i++) {
		ReadTableMacro(context, reader);
	}
	for (uint32_t i = 0; i < table_index_count; i++) {
		ReadIndex(context, reader);
	}
}

//===--------------------------------------------------------------------===//
// Views
//===--------------------------------------------------------------------===//
void CheckpointWriter::WriteView(ViewCatalogEntry &view) {
	view.Serialize(GetMetadataWriter());
}

void CheckpointReader::ReadView(ClientContext &context, MetadataReader &reader) {
	auto info = CatalogEntry::Deserialize(reader);
	catalog.CreateView(context, info->Cast<CreateViewInfo>());
}

//===--------------------------------------------------------------------===//
// Sequences
//===--------------------------------------------------------------------===//
void CheckpointWriter::WriteSequence(SequenceCatalogEntry &seq) {
	seq.Serialize(GetMetadataWriter());
}

void CheckpointReader::ReadSequence(ClientContext &context, MetadataReader &reader) {
	auto info = SequenceCatalogEntry::Deserialize(reader);
	catalog.CreateSequence(context, info->Cast<CreateSequenceInfo>());
}

//===--------------------------------------------------------------------===//
// Indexes
//===--------------------------------------------------------------------===//
void CheckpointWriter::WriteIndex(IndexCatalogEntry &index_catalog) {
	// The index data should already have been written as part of WriteTableData.
	// Here, we need only serialize the pointer to that data.
	auto root_offset = index_catalog.index->GetSerializedDataPointer();
	auto &metadata_writer = GetMetadataWriter();
	index_catalog.Serialize(metadata_writer);
	// Serialize the Block id and offset of root node
	metadata_writer.Write(root_offset.block_id);
	metadata_writer.Write(root_offset.offset);
}

void CheckpointReader::ReadIndex(ClientContext &context, MetadataReader &reader) {
	// deserialize the index metadata
	auto info = IndexCatalogEntry::Deserialize(reader);
	auto &index_info = info->Cast<CreateIndexInfo>();

	// create the index in the catalog
	auto &schema_catalog = catalog.GetSchema(context, info->schema);
	auto &table_catalog =
	    catalog.GetEntry(context, CatalogType::TABLE_ENTRY, info->schema, index_info.table).Cast<DuckTableEntry>();
	auto &index_catalog = schema_catalog.CreateIndex(context, index_info, table_catalog)->Cast<DuckIndexEntry>();
	index_catalog.info = table_catalog.GetStorage().info;

	// we deserialize the index lazily, i.e., we do not need to load any node information
	// except the root block id and offset
	auto root_block_id = reader.Read<block_id_t>();
	auto root_offset = reader.Read<uint32_t>();

	// obtain the expressions of the ART from the index metadata
	vector<unique_ptr<Expression>> unbound_expressions;
	vector<unique_ptr<ParsedExpression>> parsed_expressions;
	for (auto &p_exp : index_info.parsed_expressions) {
		parsed_expressions.push_back(p_exp->Copy());
	}

	// bind the parsed expressions
	// add the table to the bind context
	auto binder = Binder::CreateBinder(context);
	vector<LogicalType> column_types;
	vector<string> column_names;
	for (auto &col : table_catalog.GetColumns().Logical()) {
		column_types.push_back(col.Type());
		column_names.push_back(col.Name());
	}
	vector<column_t> column_ids;
	binder->bind_context.AddBaseTable(0, index_info.table, column_names, column_types, column_ids, &table_catalog);
	IndexBinder idx_binder(*binder, context);
	unbound_expressions.reserve(parsed_expressions.size());
	for (auto &expr : parsed_expressions) {
		unbound_expressions.push_back(idx_binder.Bind(expr));
	}

	if (parsed_expressions.empty()) {
		// this is a PK/FK index: we create the necessary bound column ref expressions
		unbound_expressions.reserve(index_info.column_ids.size());
		for (idx_t key_nr = 0; key_nr < index_info.column_ids.size(); key_nr++) {
			auto &col = table_catalog.GetColumn(LogicalIndex(index_info.column_ids[key_nr]));
			unbound_expressions.push_back(
			    make_uniq<BoundColumnRefExpression>(col.GetName(), col.GetType(), ColumnBinding(0, key_nr)));
		}
	}

	// create the index and add it to the storage
	switch (index_info.index_type) {
	case IndexType::ART: {
		auto &storage = table_catalog.GetStorage();
		auto art = make_uniq<ART>(index_info.column_ids, TableIOManager::Get(storage), std::move(unbound_expressions),
<<<<<<< HEAD
		                          index_info.constraint_type, storage.db, BlockPointer(root_block_id, root_offset));
=======
		                          index_info.constraint_type, storage.db, nullptr, root_block_id, root_offset);
>>>>>>> fd683b9f
		index_catalog.index = art.get();
		storage.info->indexes.AddIndex(std::move(art));
		break;
	}
	default:
		throw InternalException("Unknown index type for ReadIndex");
	}
}

//===--------------------------------------------------------------------===//
// Custom Types
//===--------------------------------------------------------------------===//
void CheckpointWriter::WriteType(TypeCatalogEntry &type) {
	type.Serialize(GetMetadataWriter());
}

void CheckpointReader::ReadType(ClientContext &context, MetadataReader &reader) {
	auto info = TypeCatalogEntry::Deserialize(reader);
	catalog.CreateType(context, info->Cast<CreateTypeInfo>());
}

//===--------------------------------------------------------------------===//
// Macro's
//===--------------------------------------------------------------------===//
void CheckpointWriter::WriteMacro(ScalarMacroCatalogEntry &macro) {
	macro.Serialize(GetMetadataWriter());
}

void CheckpointReader::ReadMacro(ClientContext &context, MetadataReader &reader) {
	auto info = MacroCatalogEntry::Deserialize(reader);
	catalog.CreateFunction(context, info->Cast<CreateMacroInfo>());
}

void CheckpointWriter::WriteTableMacro(TableMacroCatalogEntry &macro) {
	macro.Serialize(GetMetadataWriter());
}

void CheckpointReader::ReadTableMacro(ClientContext &context, MetadataReader &reader) {
	auto info = MacroCatalogEntry::Deserialize(reader);
	catalog.CreateFunction(context, info->Cast<CreateMacroInfo>());
}

//===--------------------------------------------------------------------===//
// Table Metadata
//===--------------------------------------------------------------------===//
void CheckpointWriter::WriteTable(TableCatalogEntry &table) {
	// write the table meta data
	table.Serialize(GetMetadataWriter());
	// now we need to write the table data.
	if (auto writer = GetTableDataWriter(table)) {
		writer->WriteTableData();
	}
}

void CheckpointReader::ReadTable(ClientContext &context, MetadataReader &reader) {
	// deserialize the table meta data
	auto info = TableCatalogEntry::Deserialize(reader);
	// bind the info
	auto binder = Binder::CreateBinder(context);
	auto &schema = catalog.GetSchema(context, info->schema);
	auto bound_info = binder->BindCreateTableInfo(std::move(info), schema);

	// now read the actual table data and place it into the create table info
	ReadTableData(context, reader, *bound_info);

	// finally create the table in the catalog
	catalog.CreateTable(context, *bound_info);
}

void CheckpointReader::ReadTableData(ClientContext &context, MetadataReader &reader, BoundCreateTableInfo &bound_info) {
	auto block_pointer = reader.Read<idx_t>();
	auto offset = reader.Read<uint64_t>();

	MetadataReader table_data_reader(reader.GetMetadataManager(), MetaBlockPointer(block_pointer, offset));
	TableDataReader data_reader(table_data_reader, bound_info);

	data_reader.ReadTableData();
	bound_info.data->total_rows = reader.Read<idx_t>();

	// Get any indexes block info
	idx_t num_indexes = reader.Read<idx_t>();
	for (idx_t i = 0; i < num_indexes; i++) {
		auto idx_block_id = reader.Read<block_id_t>();
		auto idx_offset = reader.Read<uint32_t>();
		bound_info.indexes.emplace_back(idx_block_id, idx_offset);
	}
}

} // namespace duckdb<|MERGE_RESOLUTION|>--- conflicted
+++ resolved
@@ -400,12 +400,9 @@
 	switch (index_info.index_type) {
 	case IndexType::ART: {
 		auto &storage = table_catalog.GetStorage();
-		auto art = make_uniq<ART>(index_info.column_ids, TableIOManager::Get(storage), std::move(unbound_expressions),
-<<<<<<< HEAD
-		                          index_info.constraint_type, storage.db, BlockPointer(root_block_id, root_offset));
-=======
-		                          index_info.constraint_type, storage.db, nullptr, root_block_id, root_offset);
->>>>>>> fd683b9f
+		auto art =
+		    make_uniq<ART>(index_info.column_ids, TableIOManager::Get(storage), std::move(unbound_expressions),
+		                   index_info.constraint_type, storage.db, nullptr, BlockPointer(root_block_id, root_offset));
 		index_catalog.index = art.get();
 		storage.info->indexes.AddIndex(std::move(art));
 		break;
