#include "duckdb/storage/table/table_statistics.hpp"

#include "duckdb/common/serializer/deserializer.hpp"
#include "duckdb/common/serializer/serializer.hpp"
#include "duckdb/execution/reservoir_sample.hpp"
#include "duckdb/storage/table/persistent_table_data.hpp"

namespace duckdb {

void TableStatistics::Initialize(const vector<LogicalType> &types, PersistentTableData &data) {
	D_ASSERT(Empty());
	D_ASSERT(!table_sample);

	stats_lock = make_shared_ptr<mutex>();
	column_stats = std::move(data.table_stats.column_stats);
	if (data.table_stats.table_sample) {
		table_sample = std::move(data.table_stats.table_sample);
	} else {
<<<<<<< HEAD
		table_sample = make_uniq<ReservoirSample>(FIXED_SAMPLE_SIZE);
=======
		table_sample = make_uniq<ReservoirSample>(static_cast<idx_t>(FIXED_SAMPLE_SIZE));
>>>>>>> 8358d81c
	}
	if (column_stats.size() != types.size()) { // LCOV_EXCL_START
		throw IOException("Table statistics column count is not aligned with table column count. Corrupt file?");
	} // LCOV_EXCL_STOP
}

void TableStatistics::InitializeEmpty(const vector<LogicalType> &types) {
	D_ASSERT(Empty());
	D_ASSERT(!table_sample);

	stats_lock = make_shared_ptr<mutex>();
<<<<<<< HEAD
	table_sample = make_uniq<ReservoirSample>(FIXED_SAMPLE_SIZE);
=======
	table_sample = make_uniq<ReservoirSample>(static_cast<idx_t>(FIXED_SAMPLE_SIZE));
>>>>>>> 8358d81c
	for (auto &type : types) {
		column_stats.push_back(ColumnStatistics::CreateEmptyStats(type));
	}
}

void TableStatistics::InitializeAddColumn(TableStatistics &parent, const LogicalType &new_column_type) {
	D_ASSERT(Empty());
	D_ASSERT(parent.stats_lock);

	stats_lock = parent.stats_lock;
	lock_guard<mutex> lock(*stats_lock);
	for (idx_t i = 0; i < parent.column_stats.size(); i++) {
		column_stats.push_back(parent.column_stats[i]);
	}
	column_stats.push_back(ColumnStatistics::CreateEmptyStats(new_column_type));
	if (parent.table_sample) {
		table_sample = std::move(parent.table_sample);
	}
	if (table_sample) {
		table_sample->Destroy();
	}
}

void TableStatistics::InitializeRemoveColumn(TableStatistics &parent, idx_t removed_column) {
	D_ASSERT(Empty());
	D_ASSERT(parent.stats_lock);

	stats_lock = parent.stats_lock;
	lock_guard<mutex> lock(*stats_lock);
	for (idx_t i = 0; i < parent.column_stats.size(); i++) {
		if (i != removed_column) {
			column_stats.push_back(parent.column_stats[i]);
		}
	}
	if (parent.table_sample) {
		table_sample = std::move(parent.table_sample);
	}
	if (table_sample) {
		table_sample->Destroy();
	}
}

void TableStatistics::InitializeAlterType(TableStatistics &parent, idx_t changed_idx, const LogicalType &new_type) {
	D_ASSERT(Empty());
	D_ASSERT(parent.stats_lock);

	stats_lock = parent.stats_lock;
	lock_guard<mutex> lock(*stats_lock);
	for (idx_t i = 0; i < parent.column_stats.size(); i++) {
		if (i == changed_idx) {
			column_stats.push_back(ColumnStatistics::CreateEmptyStats(new_type));
		} else {
			column_stats.push_back(parent.column_stats[i]);
		}
	}
	if (parent.table_sample) {
		table_sample = std::move(parent.table_sample);
	}
	if (table_sample) {
		table_sample->Destroy();
	}
}

void TableStatistics::InitializeAddConstraint(TableStatistics &parent) {
	D_ASSERT(Empty());
	D_ASSERT(parent.stats_lock);

	stats_lock = parent.stats_lock;
	lock_guard<mutex> lock(*stats_lock);
	for (idx_t i = 0; i < parent.column_stats.size(); i++) {
		column_stats.push_back(parent.column_stats[i]);
	}
}

void TableStatistics::MergeStats(TableStatistics &other) {
	auto l = GetLock();
	D_ASSERT(column_stats.size() == other.column_stats.size());
	if (table_sample) {
		if (other.table_sample) {
			D_ASSERT(table_sample->type == SampleType::RESERVOIR_SAMPLE);
			auto &this_ingest = table_sample->Cast<ReservoirSample>();
			D_ASSERT(other.table_sample->type == SampleType::RESERVOIR_SAMPLE);
			this_ingest.Merge(std::move(other.table_sample));
		}
		// if no other.table sample, do nothig
	} else {
		if (other.table_sample) {
<<<<<<< HEAD
			auto other_table_sample_copy = other.table_sample->Copy();
=======
			auto &other_res = other.table_sample->Cast<ReservoirSample>();
			auto other_table_sample_copy = other_res.Copy();
>>>>>>> 8358d81c
			table_sample = std::move(other_table_sample_copy);
		}
	}
	for (idx_t i = 0; i < column_stats.size(); i++) {
		if (column_stats[i]) {
			D_ASSERT(other.column_stats[i]);
			column_stats[i]->Merge(*other.column_stats[i]);
		}
	}
}

void TableStatistics::MergeStats(idx_t i, BaseStatistics &stats) {
	auto l = GetLock();
	MergeStats(*l, i, stats);
}

void TableStatistics::MergeStats(TableStatisticsLock &lock, idx_t i, BaseStatistics &stats) {
	column_stats[i]->Statistics().Merge(stats);
}

ColumnStatistics &TableStatistics::GetStats(TableStatisticsLock &lock, idx_t i) {
	return *column_stats[i];
}

BlockingSample &TableStatistics::GetTableSampleRef(TableStatisticsLock &lock) {
	D_ASSERT(table_sample);
	return *table_sample;
}

unique_ptr<BlockingSample> TableStatistics::GetTableSample(TableStatisticsLock &lock) {
	return std::move(table_sample);
}

void TableStatistics::SetTableSample(TableStatisticsLock &lock, unique_ptr<BlockingSample> sample) {
	table_sample = std::move(sample);
}

void TableStatistics::DestroyTableSample(TableStatisticsLock &lock) const {
	if (table_sample) {
		table_sample->Destroy();
	}
}

unique_ptr<BaseStatistics> TableStatistics::CopyStats(idx_t i) {
	lock_guard<mutex> l(*stats_lock);
	auto result = column_stats[i]->Statistics().Copy();
	if (column_stats[i]->HasDistinctStats()) {
		result.SetDistinctCount(column_stats[i]->DistinctStats().GetCount());
	}
	return result.ToUnique();
}

void TableStatistics::CopyStats(TableStatistics &other) {
	TableStatisticsLock lock(*stats_lock);
	CopyStats(lock, other);
}

void TableStatistics::CopyStats(TableStatisticsLock &lock, TableStatistics &other) {
	D_ASSERT(other.Empty());
	other.stats_lock = make_shared_ptr<mutex>();
	for (auto &stats : column_stats) {
		other.column_stats.push_back(stats->Copy());
	}

	if (table_sample) {
		D_ASSERT(table_sample->type == SampleType::RESERVOIR_SAMPLE);
<<<<<<< HEAD
		other.table_sample = table_sample->Copy();
=======
		auto &res = table_sample->Cast<ReservoirSample>();
		other.table_sample = res.Copy();
>>>>>>> 8358d81c
	}
}

void TableStatistics::Serialize(Serializer &serializer) const {
	serializer.WriteProperty(100, "column_stats", column_stats);
	unique_ptr<BlockingSample> to_serialize = nullptr;
	if (table_sample) {
		D_ASSERT(table_sample->type == SampleType::RESERVOIR_SAMPLE);
<<<<<<< HEAD
		auto &ingestion_sample = table_sample->Cast<ReservoirSample>();
		to_serialize = ingestion_sample.PrepareForSerialization();
=======
		auto &reservoir_sample = table_sample->Cast<ReservoirSample>();
		to_serialize = unique_ptr_cast<BlockingSample, ReservoirSample>(reservoir_sample.Copy());
		auto &res_serialize = to_serialize->Cast<ReservoirSample>();
		res_serialize.EvictOverBudgetSamples();
>>>>>>> 8358d81c
	}
	serializer.WritePropertyWithDefault<unique_ptr<BlockingSample>>(101, "table_sample", to_serialize, nullptr);
}

void TableStatistics::Deserialize(Deserializer &deserializer, ColumnList &columns) {
	auto physical_columns = columns.Physical();

	auto iter = physical_columns.begin();
	deserializer.ReadList(100, "column_stats", [&](Deserializer::List &list, idx_t i) {
		auto &col = *iter;
		iter.operator++();

		auto type = col.GetType();
		deserializer.Set<LogicalType &>(type);

		column_stats.push_back(list.ReadElement<shared_ptr<ColumnStatistics>>());

		deserializer.Unset<LogicalType>();
	});
	table_sample = deserializer.ReadPropertyWithDefault<unique_ptr<BlockingSample>>(101, "table_sample");
	if (table_sample) {
		D_ASSERT(table_sample->type == SampleType::RESERVOIR_SAMPLE);
#ifdef DEBUG
		if (table_sample) {
<<<<<<< HEAD
			auto &i_sample = table_sample->Cast<ReservoirSample>();
			i_sample.Verify();
		}
#endif
	} else {
		table_sample = make_uniq<ReservoirSample>(FIXED_SAMPLE_SIZE);
=======
			auto &reservoir_sample = table_sample->Cast<ReservoirSample>();
			reservoir_sample.Verify();
		}
#endif
	} else {
		table_sample = make_uniq<ReservoirSample>(static_cast<idx_t>(FIXED_SAMPLE_SIZE));
>>>>>>> 8358d81c
		table_sample->Destroy();
	}
}

unique_ptr<TableStatisticsLock> TableStatistics::GetLock() {
	D_ASSERT(stats_lock);
	return make_uniq<TableStatisticsLock>(*stats_lock);
}

bool TableStatistics::Empty() {
	D_ASSERT(column_stats.empty() == (stats_lock.get() == nullptr));
	return column_stats.empty();
}

} // namespace duckdb<|MERGE_RESOLUTION|>--- conflicted
+++ resolved
@@ -16,11 +16,7 @@
 	if (data.table_stats.table_sample) {
 		table_sample = std::move(data.table_stats.table_sample);
 	} else {
-<<<<<<< HEAD
-		table_sample = make_uniq<ReservoirSample>(FIXED_SAMPLE_SIZE);
-=======
 		table_sample = make_uniq<ReservoirSample>(static_cast<idx_t>(FIXED_SAMPLE_SIZE));
->>>>>>> 8358d81c
 	}
 	if (column_stats.size() != types.size()) { // LCOV_EXCL_START
 		throw IOException("Table statistics column count is not aligned with table column count. Corrupt file?");
@@ -32,11 +28,7 @@
 	D_ASSERT(!table_sample);
 
 	stats_lock = make_shared_ptr<mutex>();
-<<<<<<< HEAD
-	table_sample = make_uniq<ReservoirSample>(FIXED_SAMPLE_SIZE);
-=======
 	table_sample = make_uniq<ReservoirSample>(static_cast<idx_t>(FIXED_SAMPLE_SIZE));
->>>>>>> 8358d81c
 	for (auto &type : types) {
 		column_stats.push_back(ColumnStatistics::CreateEmptyStats(type));
 	}
@@ -124,12 +116,8 @@
 		// if no other.table sample, do nothig
 	} else {
 		if (other.table_sample) {
-<<<<<<< HEAD
-			auto other_table_sample_copy = other.table_sample->Copy();
-=======
 			auto &other_res = other.table_sample->Cast<ReservoirSample>();
 			auto other_table_sample_copy = other_res.Copy();
->>>>>>> 8358d81c
 			table_sample = std::move(other_table_sample_copy);
 		}
 	}
@@ -196,12 +184,8 @@
 
 	if (table_sample) {
 		D_ASSERT(table_sample->type == SampleType::RESERVOIR_SAMPLE);
-<<<<<<< HEAD
-		other.table_sample = table_sample->Copy();
-=======
 		auto &res = table_sample->Cast<ReservoirSample>();
 		other.table_sample = res.Copy();
->>>>>>> 8358d81c
 	}
 }
 
@@ -210,15 +194,10 @@
 	unique_ptr<BlockingSample> to_serialize = nullptr;
 	if (table_sample) {
 		D_ASSERT(table_sample->type == SampleType::RESERVOIR_SAMPLE);
-<<<<<<< HEAD
-		auto &ingestion_sample = table_sample->Cast<ReservoirSample>();
-		to_serialize = ingestion_sample.PrepareForSerialization();
-=======
 		auto &reservoir_sample = table_sample->Cast<ReservoirSample>();
 		to_serialize = unique_ptr_cast<BlockingSample, ReservoirSample>(reservoir_sample.Copy());
 		auto &res_serialize = to_serialize->Cast<ReservoirSample>();
 		res_serialize.EvictOverBudgetSamples();
->>>>>>> 8358d81c
 	}
 	serializer.WritePropertyWithDefault<unique_ptr<BlockingSample>>(101, "table_sample", to_serialize, nullptr);
 }
@@ -243,21 +222,12 @@
 		D_ASSERT(table_sample->type == SampleType::RESERVOIR_SAMPLE);
 #ifdef DEBUG
 		if (table_sample) {
-<<<<<<< HEAD
-			auto &i_sample = table_sample->Cast<ReservoirSample>();
-			i_sample.Verify();
-		}
-#endif
-	} else {
-		table_sample = make_uniq<ReservoirSample>(FIXED_SAMPLE_SIZE);
-=======
 			auto &reservoir_sample = table_sample->Cast<ReservoirSample>();
 			reservoir_sample.Verify();
 		}
 #endif
 	} else {
 		table_sample = make_uniq<ReservoirSample>(static_cast<idx_t>(FIXED_SAMPLE_SIZE));
->>>>>>> 8358d81c
 		table_sample->Destroy();
 	}
 }
