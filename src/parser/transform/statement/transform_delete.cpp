#include "duckdb/parser/statement/delete_statement.hpp"
#include "duckdb/parser/transformer.hpp"

namespace duckdb {

unique_ptr<DeleteStatement> Transformer::TransformDelete(duckdb_libpgquery::PGDeleteStmt &stmt) {
	auto result = make_uniq<DeleteStatement>();
<<<<<<< HEAD
	vector<unique_ptr<CTENode>> materialized_ctes;
	if (stmt->withClause) {
		TransformCTE(reinterpret_cast<duckdb_libpgquery::PGWithClause *>(stmt->withClause), result->cte_map,
		             &materialized_ctes);
		if (!materialized_ctes.empty()) {
			throw NotImplementedException("Materialized CTEs are not implemented for delete.");
		}
=======
	if (stmt.withClause) {
		TransformCTE(*PGPointerCast<duckdb_libpgquery::PGWithClause>(stmt.withClause), result->cte_map);
>>>>>>> 7dafab81
	}

	result->condition = TransformExpression(stmt.whereClause);
	result->table = TransformRangeVar(*stmt.relation);
	if (result->table->type != TableReferenceType::BASE_TABLE) {
		throw Exception("Can only delete from base tables!");
	}
	if (stmt.usingClause) {
		for (auto n = stmt.usingClause->head; n != nullptr; n = n->next) {
			auto target = PGPointerCast<duckdb_libpgquery::PGNode>(n->data.ptr_value);
			auto using_entry = TransformTableRefNode(*target);
			result->using_clauses.push_back(std::move(using_entry));
		}
	}

	if (stmt.returningList) {
		TransformExpressionList(*stmt.returningList, result->returning_list);
	}
	return result;
}

} // namespace duckdb<|MERGE_RESOLUTION|>--- conflicted
+++ resolved
@@ -5,18 +5,13 @@
 
 unique_ptr<DeleteStatement> Transformer::TransformDelete(duckdb_libpgquery::PGDeleteStmt &stmt) {
 	auto result = make_uniq<DeleteStatement>();
-<<<<<<< HEAD
 	vector<unique_ptr<CTENode>> materialized_ctes;
-	if (stmt->withClause) {
-		TransformCTE(reinterpret_cast<duckdb_libpgquery::PGWithClause *>(stmt->withClause), result->cte_map,
-		             &materialized_ctes);
+	if (stmt.withClause) {
+		TransformCTE(*PGPointerCast<duckdb_libpgquery::PGWithClause>(stmt.withClause), result->cte_map,
+		             materialized_ctes);
 		if (!materialized_ctes.empty()) {
 			throw NotImplementedException("Materialized CTEs are not implemented for delete.");
 		}
-=======
-	if (stmt.withClause) {
-		TransformCTE(*PGPointerCast<duckdb_libpgquery::PGWithClause>(stmt.withClause), result->cte_map);
->>>>>>> 7dafab81
 	}
 
 	result->condition = TransformExpression(stmt.whereClause);
