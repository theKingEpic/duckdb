#include "duckdb/common/adbc/adbc.hpp"
#include "duckdb/common/adbc/adbc-init.hpp"

#include "duckdb/common/string.hpp"
#include "duckdb/common/string_util.hpp"

#include "duckdb.h"
#include "duckdb/common/arrow/arrow_wrapper.hpp"
#include "duckdb/common/arrow/nanoarrow/nanoarrow.hpp"

#ifndef DUCKDB_AMALGAMATION
#include "duckdb/main/connection.hpp"
#endif

#include "duckdb/common/adbc/single_batch_array_stream.hpp"

#include <string.h>
#include <stdlib.h>

// We must leak the symbols of the init function
duckdb_adbc::AdbcStatusCode duckdb_adbc_init(size_t count, struct duckdb_adbc::AdbcDriver *driver,
                                             struct duckdb_adbc::AdbcError *error) {
	if (!driver) {
		return ADBC_STATUS_INVALID_ARGUMENT;
	}

	driver->DatabaseNew = duckdb_adbc::DatabaseNew;
	driver->DatabaseSetOption = duckdb_adbc::DatabaseSetOption;
	driver->DatabaseInit = duckdb_adbc::DatabaseInit;
	driver->DatabaseRelease = duckdb_adbc::DatabaseRelease;
	driver->ConnectionNew = duckdb_adbc::ConnectionNew;
	driver->ConnectionSetOption = duckdb_adbc::ConnectionSetOption;
	driver->ConnectionInit = duckdb_adbc::ConnectionInit;
	driver->ConnectionRelease = duckdb_adbc::ConnectionRelease;
	driver->ConnectionGetTableTypes = duckdb_adbc::ConnectionGetTableTypes;
	driver->StatementNew = duckdb_adbc::StatementNew;
	driver->StatementRelease = duckdb_adbc::StatementRelease;
	driver->StatementBind = duckdb_adbc::StatementBind;
	driver->StatementBindStream = duckdb_adbc::StatementBindStream;
	driver->StatementExecuteQuery = duckdb_adbc::StatementExecuteQuery;
	driver->StatementPrepare = duckdb_adbc::StatementPrepare;
	driver->StatementSetOption = duckdb_adbc::StatementSetOption;
	driver->StatementSetSqlQuery = duckdb_adbc::StatementSetSqlQuery;
	driver->ConnectionGetObjects = duckdb_adbc::ConnectionGetObjects;
	driver->ConnectionCommit = duckdb_adbc::ConnectionCommit;
	driver->ConnectionRollback = duckdb_adbc::ConnectionRollback;
	driver->ConnectionReadPartition = duckdb_adbc::ConnectionReadPartition;
	driver->StatementExecutePartitions = duckdb_adbc::StatementExecutePartitions;
	driver->ConnectionGetInfo = duckdb_adbc::ConnectionGetInfo;
	driver->StatementGetParameterSchema = duckdb_adbc::StatementGetParameterSchema;
	driver->ConnectionGetTableSchema = duckdb_adbc::ConnectionGetTableSchema;
	driver->StatementSetSubstraitPlan = duckdb_adbc::StatementSetSubstraitPlan;

	driver->ConnectionGetInfo = duckdb_adbc::ConnectionGetInfo;
	driver->StatementGetParameterSchema = duckdb_adbc::StatementGetParameterSchema;
	return ADBC_STATUS_OK;
}

namespace duckdb_adbc {

enum class IngestionMode { CREATE = 0, APPEND = 1 };
struct DuckDBAdbcStatementWrapper {
	::duckdb_connection connection;
	::duckdb_arrow result;
	::duckdb_prepared_statement statement;
	char *ingestion_table_name;
	ArrowArrayStream ingestion_stream;
	IngestionMode ingestion_mode = IngestionMode::CREATE;
};

static AdbcStatusCode QueryInternal(struct AdbcConnection *connection, struct ArrowArrayStream *out, const char *query,
                                    struct AdbcError *error) {
	AdbcStatement statement;

	auto status = StatementNew(connection, &statement, error);
	if (status != ADBC_STATUS_OK) {
		SetError(error, "unable to initialize statement");
		return status;
	}
	status = StatementSetSqlQuery(&statement, query, error);
	if (status != ADBC_STATUS_OK) {
		SetError(error, "unable to initialize statement");
		return status;
	}
	status = StatementExecuteQuery(&statement, out, nullptr, error);
	if (status != ADBC_STATUS_OK) {
		SetError(error, "unable to initialize statement");
		return status;
	}

	return ADBC_STATUS_OK;
}

struct DuckDBAdbcDatabaseWrapper {
	//! The DuckDB Database Configuration
	::duckdb_config config;
	//! The DuckDB Database
	::duckdb_database database;
	//! Path of Disk-Based Database or :memory: database
	std::string path;
};

static void EmptyErrorRelease(AdbcError *error) {
	// The object is valid but doesn't contain any data that needs to be cleaned up
	// Just set the release to nullptr to indicate that it's no longer valid.
	error->release = nullptr;
	return;
}

void InitializeADBCError(AdbcError *error) {
	if (!error) {
		return;
	}
	error->message = nullptr;
	// Don't set to nullptr, as that indicates that it's invalid
	error->release = EmptyErrorRelease;
	std::memset(error->sqlstate, '\0', sizeof(error->sqlstate));
	error->vendor_code = -1;
}

AdbcStatusCode CheckResult(duckdb_state &res, AdbcError *error, const char *error_msg) {
	if (!error) {
		// Error should be a non-null pointer
		return ADBC_STATUS_INVALID_ARGUMENT;
	}
	if (res != DuckDBSuccess) {
		duckdb_adbc::SetError(error, error_msg);
		return ADBC_STATUS_INTERNAL;
	}
	return ADBC_STATUS_OK;
}

AdbcStatusCode DatabaseNew(struct AdbcDatabase *database, struct AdbcError *error) {
	if (!database) {
		SetError(error, "Missing database object");
		return ADBC_STATUS_INVALID_ARGUMENT;
	}
	database->private_data = nullptr;
	// you can't malloc a struct with a non-trivial C++ constructor
	// and std::string has a non-trivial constructor. so we need
	// to use new and delete rather than malloc and free.
	auto wrapper = new DuckDBAdbcDatabaseWrapper;
	if (!wrapper) {
		SetError(error, "Allocation error");
		return ADBC_STATUS_INVALID_ARGUMENT;
	}
	database->private_data = wrapper;
	auto res = duckdb_create_config(&wrapper->config);
	return CheckResult(res, error, "Failed to allocate");
}

AdbcStatusCode StatementSetSubstraitPlan(struct AdbcStatement *statement, const uint8_t *plan, size_t length,
                                         struct AdbcError *error) {
	if (!statement) {
		SetError(error, "Statement is not set");
		return ADBC_STATUS_INVALID_ARGUMENT;
	}
	if (!plan) {
		SetError(error, "Substrait Plan is not set");
		return ADBC_STATUS_INVALID_ARGUMENT;
	}
	if (length == 0) {
		SetError(error, "Can't execute plan with size = 0");
		return ADBC_STATUS_INVALID_ARGUMENT;
	}
	auto wrapper = reinterpret_cast<DuckDBAdbcStatementWrapper *>(statement->private_data);
	auto plan_str = std::string(reinterpret_cast<const char *>(plan), length);
	auto query = "CALL from_substrait('" + plan_str + "'::BLOB)";
	auto res = duckdb_prepare(wrapper->connection, query.c_str(), &wrapper->statement);
	auto error_msg = duckdb_prepare_error(wrapper->statement);
	return CheckResult(res, error, error_msg);
}

AdbcStatusCode DatabaseSetOption(struct AdbcDatabase *database, const char *key, const char *value,
                                 struct AdbcError *error) {
	if (!database) {
		SetError(error, "Missing database object");
		return ADBC_STATUS_INVALID_ARGUMENT;
	}
	if (!key) {
		SetError(error, "Missing key");
		return ADBC_STATUS_INVALID_ARGUMENT;
	}

	auto wrapper = (DuckDBAdbcDatabaseWrapper *)database->private_data;
	if (strcmp(key, "path") == 0) {
		wrapper->path = value;
		return ADBC_STATUS_OK;
	}
	auto res = duckdb_set_config(wrapper->config, key, value);

	return CheckResult(res, error, "Failed to set configuration option");
}

AdbcStatusCode DatabaseInit(struct AdbcDatabase *database, struct AdbcError *error) {
	if (!error) {
		return ADBC_STATUS_INVALID_ARGUMENT;
	}
	if (!database) {
		duckdb_adbc::SetError(error, "ADBC Database has an invalid pointer");
		return ADBC_STATUS_INVALID_ARGUMENT;
	}
	char *errormsg;
	// TODO can we set the database path via option, too? Does not look like it...
	auto wrapper = (DuckDBAdbcDatabaseWrapper *)database->private_data;
	auto res = duckdb_open_ext(wrapper->path.c_str(), &wrapper->database, wrapper->config, &errormsg);
	return CheckResult(res, error, errormsg);
}

AdbcStatusCode DatabaseRelease(struct AdbcDatabase *database, struct AdbcError *error) {

	if (database && database->private_data) {
		auto wrapper = (DuckDBAdbcDatabaseWrapper *)database->private_data;

		duckdb_close(&wrapper->database);
		duckdb_destroy_config(&wrapper->config);
		delete wrapper;
		database->private_data = nullptr;
	}
	return ADBC_STATUS_OK;
}

AdbcStatusCode ConnectionGetTableSchema(struct AdbcConnection *connection, const char *catalog, const char *db_schema,
                                        const char *table_name, struct ArrowSchema *schema, struct AdbcError *error) {
	if (!connection) {
		SetError(error, "Connection is not set");
		return ADBC_STATUS_INVALID_ARGUMENT;
	}
	if (db_schema == nullptr) {
		// if schema is not set, we use the default schema
		db_schema = "main";
	}
	if (catalog != nullptr && strlen(catalog) > 0) {
		// In DuckDB this is the name of the database, not sure what's the expected functionality here, so for now,
		// scream.
		SetError(error, "Catalog Name is not used in DuckDB. It must be set to nullptr or an empty string");
		return ADBC_STATUS_NOT_IMPLEMENTED;
	} else if (table_name == nullptr) {
		SetError(error, "AdbcConnectionGetTableSchema: must provide table_name");
		return ADBC_STATUS_INVALID_ARGUMENT;
	} else if (strlen(table_name) == 0) {
		SetError(error, "AdbcConnectionGetTableSchema: must provide table_name");
		return ADBC_STATUS_INVALID_ARGUMENT;
	}
	ArrowArrayStream arrow_stream;

	std::string query = "SELECT * FROM ";
	if (strlen(db_schema) > 0) {
		query += std::string(db_schema) + ".";
	}
	query += std::string(table_name) + " LIMIT 0;";

	auto success = QueryInternal(connection, &arrow_stream, query.c_str(), error);
	if (success != ADBC_STATUS_OK) {
		return success;
	}
	arrow_stream.get_schema(&arrow_stream, schema);
	arrow_stream.release(&arrow_stream);
	return ADBC_STATUS_OK;
}

AdbcStatusCode ConnectionNew(struct AdbcConnection *connection, struct AdbcError *error) {
	if (!connection) {
		SetError(error, "Missing connection object");
		return ADBC_STATUS_INVALID_ARGUMENT;
	}

	connection->private_data = nullptr;
	return ADBC_STATUS_OK;
}

AdbcStatusCode ExecuteQuery(duckdb::Connection *conn, const char *query, struct AdbcError *error) {
	auto res = conn->Query(query);
	if (res->HasError()) {
		auto error_message = "Failed to execute query \"" + std::string(query) + "\": " + res->GetError();
		SetError(error, error_message);
		return ADBC_STATUS_INTERNAL;
	}
	return ADBC_STATUS_OK;
}

AdbcStatusCode ConnectionSetOption(struct AdbcConnection *connection, const char *key, const char *value,
                                   struct AdbcError *error) {
	if (!connection) {
		SetError(error, "Connection is not set");
		return ADBC_STATUS_INVALID_ARGUMENT;
	}
	auto conn = (duckdb::Connection *)connection->private_data;
	if (strcmp(key, ADBC_CONNECTION_OPTION_AUTOCOMMIT) == 0) {
		if (strcmp(value, ADBC_OPTION_VALUE_ENABLED) == 0) {
			if (conn->HasActiveTransaction()) {
				AdbcStatusCode status = ExecuteQuery(conn, "COMMIT", error);
				if (status != ADBC_STATUS_OK) {
					return status;
				}
			} else {
				// no-op
			}
		} else if (strcmp(value, ADBC_OPTION_VALUE_DISABLED) == 0) {
			if (conn->HasActiveTransaction()) {
				// no-op
			} else {
				// begin
				AdbcStatusCode status = ExecuteQuery(conn, "START TRANSACTION", error);
				if (status != ADBC_STATUS_OK) {
					return status;
				}
			}
		} else {
			auto error_message = "Invalid connection option value " + std::string(key) + "=" + std::string(value);
			SetError(error, error_message);
			return ADBC_STATUS_INVALID_ARGUMENT;
		}
		return ADBC_STATUS_OK;
	}
	auto error_message =
	    "Unknown connection option " + std::string(key) + "=" + (value ? std::string(value) : "(NULL)");
	SetError(error, error_message);
	return ADBC_STATUS_NOT_IMPLEMENTED;
}

AdbcStatusCode ConnectionReadPartition(struct AdbcConnection *connection, const uint8_t *serialized_partition,
                                       size_t serialized_length, struct ArrowArrayStream *out,
                                       struct AdbcError *error) {
	SetError(error, "Read Partitions are not supported in DuckDB");
	return ADBC_STATUS_NOT_IMPLEMENTED;
}

AdbcStatusCode StatementExecutePartitions(struct AdbcStatement *statement, struct ArrowSchema *schema,
                                          struct AdbcPartitions *partitions, int64_t *rows_affected,
                                          struct AdbcError *error) {
	SetError(error, "Execute Partitions are not supported in DuckDB");
	return ADBC_STATUS_NOT_IMPLEMENTED;
}

AdbcStatusCode ConnectionCommit(struct AdbcConnection *connection, struct AdbcError *error) {
	if (!connection) {
		SetError(error, "Connection is not set");
		return ADBC_STATUS_INVALID_ARGUMENT;
	}
	auto conn = (duckdb::Connection *)connection->private_data;
	if (!conn->HasActiveTransaction()) {
		SetError(error, "No active transaction, cannot commit");
		return ADBC_STATUS_INVALID_STATE;
	}

	AdbcStatusCode status = ExecuteQuery(conn, "COMMIT", error);
	if (status != ADBC_STATUS_OK) {
		return status;
	}
	return ExecuteQuery(conn, "START TRANSACTION", error);
}

AdbcStatusCode ConnectionRollback(struct AdbcConnection *connection, struct AdbcError *error) {
	if (!connection) {
		SetError(error, "Connection is not set");
		return ADBC_STATUS_INVALID_ARGUMENT;
	}
	auto conn = (duckdb::Connection *)connection->private_data;
	if (!conn->HasActiveTransaction()) {
		SetError(error, "No active transaction, cannot rollback");
		return ADBC_STATUS_INVALID_STATE;
	}

	AdbcStatusCode status = ExecuteQuery(conn, "ROLLBACK", error);
	if (status != ADBC_STATUS_OK) {
		return status;
	}
	return ExecuteQuery(conn, "START TRANSACTION", error);
}

enum class AdbcInfoCode : uint32_t {
	VENDOR_NAME,
	VENDOR_VERSION,
	DRIVER_NAME,
	DRIVER_VERSION,
	DRIVER_ARROW_VERSION,
	UNRECOGNIZED // always the last entry of the enum
};

static AdbcInfoCode ConvertToInfoCode(uint32_t info_code) {
	switch (info_code) {
	case 0:
		return AdbcInfoCode::VENDOR_NAME;
	case 1:
		return AdbcInfoCode::VENDOR_VERSION;
	case 2:
		return AdbcInfoCode::DRIVER_NAME;
	case 3:
		return AdbcInfoCode::DRIVER_VERSION;
	case 4:
		return AdbcInfoCode::DRIVER_ARROW_VERSION;
	default:
		return AdbcInfoCode::UNRECOGNIZED;
	}
}

AdbcStatusCode ConnectionGetInfo(struct AdbcConnection *connection, uint32_t *info_codes, size_t info_codes_length,
                                 struct ArrowArrayStream *out, struct AdbcError *error) {
	if (!connection) {
		SetError(error, "Missing connection object");
		return ADBC_STATUS_INVALID_ARGUMENT;
	}
	if (!connection->private_data) {
		SetError(error, "Connection is invalid");
		return ADBC_STATUS_INVALID_ARGUMENT;
	}
	if (!out) {
		SetError(error, "Output parameter was not provided");
		return ADBC_STATUS_INVALID_ARGUMENT;
	}

	// If 'info_codes' is NULL, we should output all the info codes we recognize
	size_t length = info_codes ? info_codes_length : (size_t)AdbcInfoCode::UNRECOGNIZED;

	duckdb::string q = R"EOF(
		select
			name::UINTEGER as info_name,
			info::UNION(
				string_value VARCHAR,
				bool_value BOOL,
				int64_value BIGINT,
				int32_bitmask INTEGER,
				string_list VARCHAR[],
				int32_to_int32_list_map MAP(INTEGER, INTEGER[])
			) as info_value from values
	)EOF";

	duckdb::string results = "";

	for (size_t i = 0; i < length; i++) {
		uint32_t code = info_codes ? info_codes[i] : i;
		auto info_code = ConvertToInfoCode(code);
		switch (info_code) {
		case AdbcInfoCode::VENDOR_NAME: {
			results += "(0, 'duckdb'),";
			break;
		}
		case AdbcInfoCode::VENDOR_VERSION: {
			results += duckdb::StringUtil::Format("(1, '%s'),", duckdb_library_version());
			break;
		}
		case AdbcInfoCode::DRIVER_NAME: {
			results += "(2, 'ADBC DuckDB Driver'),";
			break;
		}
		case AdbcInfoCode::DRIVER_VERSION: {
			// TODO: fill in driver version
			results += "(3, '(unknown)'),";
			break;
		}
		case AdbcInfoCode::DRIVER_ARROW_VERSION: {
			// TODO: fill in arrow version
			results += "(4, '(unknown)'),";
			break;
		}
		case AdbcInfoCode::UNRECOGNIZED: {
			// Unrecognized codes are not an error, just ignored
			continue;
		}
		default: {
			// Codes that we have implemented but not handled here are a developer error
			SetError(error, "Info code recognized but not handled");
			return ADBC_STATUS_INTERNAL;
		}
		}
	}
	if (results.empty()) {
		// Add a group of values so the query parses
		q += "(NULL, NULL)";
	} else {
		q += results;
	}
	q += " tbl(name, info)";
	if (results.empty()) {
		// Add an impossible where clause to return an empty result set
		q += " where true = false";
	}
	return QueryInternal(connection, out, q.c_str(), error);
}

AdbcStatusCode ConnectionInit(struct AdbcConnection *connection, struct AdbcDatabase *database,
                              struct AdbcError *error) {
	if (!database) {
		SetError(error, "Missing database object");
		return ADBC_STATUS_INVALID_ARGUMENT;
	}
	if (!database->private_data) {
		SetError(error, "Invalid database");
		return ADBC_STATUS_INVALID_ARGUMENT;
	}
	if (!connection) {
		SetError(error, "Missing connection object");
		return ADBC_STATUS_INVALID_ARGUMENT;
	}
	auto database_wrapper = (DuckDBAdbcDatabaseWrapper *)database->private_data;

	connection->private_data = nullptr;
	auto res = duckdb_connect(database_wrapper->database, (duckdb_connection *)&connection->private_data);
	return CheckResult(res, error, "Failed to connect to Database");
}

AdbcStatusCode ConnectionRelease(struct AdbcConnection *connection, struct AdbcError *error) {
	if (connection && connection->private_data) {
		duckdb_disconnect((duckdb_connection *)&connection->private_data);
		connection->private_data = nullptr;
	}
	return ADBC_STATUS_OK;
}

// some stream callbacks

static int get_schema(struct ArrowArrayStream *stream, struct ArrowSchema *out) {
	if (!stream || !stream->private_data || !out) {
		return DuckDBError;
	}
	return duckdb_query_arrow_schema((duckdb_arrow)stream->private_data, (duckdb_arrow_schema *)&out);
}

static int get_next(struct ArrowArrayStream *stream, struct ArrowArray *out) {
	if (!stream || !stream->private_data || !out) {
		return DuckDBError;
	}
	out->release = nullptr;

	return duckdb_query_arrow_array((duckdb_arrow)stream->private_data, (duckdb_arrow_array *)&out);
}

void release(struct ArrowArrayStream *stream) {
	if (!stream || !stream->release) {
		return;
	}
	if (stream->private_data) {
		duckdb_destroy_arrow((duckdb_arrow *)&stream->private_data);
		stream->private_data = nullptr;
	}
	stream->release = nullptr;
}

const char *get_last_error(struct ArrowArrayStream *stream) {
	if (!stream) {
		return nullptr;
	}
	return nullptr;
	// return duckdb_query_arrow_error(stream);
}

// this is an evil hack, normally we would need a stream factory here, but its probably much easier if the adbc clients
// just hand over a stream

duckdb::unique_ptr<duckdb::ArrowArrayStreamWrapper>
stream_produce(uintptr_t factory_ptr,
               std::pair<std::unordered_map<idx_t, std::string>, std::vector<std::string>> &project_columns,
               duckdb::TableFilterSet *filters) {

	// TODO this will ignore any projections or filters but since we don't expose the scan it should be sort of fine
	auto res = duckdb::make_uniq<duckdb::ArrowArrayStreamWrapper>();
	res->arrow_array_stream = *(ArrowArrayStream *)factory_ptr;
	return res;
}

void stream_schema(uintptr_t factory_ptr, duckdb::ArrowSchemaWrapper &schema) {
	auto stream = (ArrowArrayStream *)factory_ptr;
	get_schema(stream, &schema.arrow_schema);
}

AdbcStatusCode Ingest(duckdb_connection connection, const char *table_name, struct ArrowArrayStream *input,
                      struct AdbcError *error, IngestionMode ingestion_mode) {

	if (!connection) {
		SetError(error, "Missing connection object");
		return ADBC_STATUS_INVALID_ARGUMENT;
	}
	if (!input) {
		SetError(error, "Missing input arrow stream pointer");
		return ADBC_STATUS_INVALID_ARGUMENT;
	}
	if (!table_name) {
		SetError(error, "Missing database object name");
		return ADBC_STATUS_INVALID_ARGUMENT;
	}

	auto cconn = (duckdb::Connection *)connection;

	auto arrow_scan = cconn->TableFunction("arrow_scan", {duckdb::Value::POINTER((uintptr_t)input),
	                                                      duckdb::Value::POINTER((uintptr_t)stream_produce),
	                                                      duckdb::Value::POINTER((uintptr_t)input->get_schema)});
	try {
		if (ingestion_mode == IngestionMode::CREATE) {
			// We create the table based on an Arrow Scanner
			arrow_scan->Create(table_name);
		} else {
			arrow_scan->CreateView("temp_adbc_view", true, true);
			auto query = duckdb::StringUtil::Format("insert into \"%s\" select * from temp_adbc_view", table_name);
			auto result = cconn->Query(query);
		}
		// After creating a table, the arrow array stream is released. Hence we must set it as released to avoid
		// double-releasing it
		input->release = nullptr;
	} catch (std::exception &ex) {
		if (error) {
			error->message = strdup(ex.what());
		}
		return ADBC_STATUS_INTERNAL;
	} catch (...) {
		return ADBC_STATUS_INTERNAL;
	}
	return ADBC_STATUS_OK;
}

AdbcStatusCode StatementNew(struct AdbcConnection *connection, struct AdbcStatement *statement,
                            struct AdbcError *error) {
	if (!connection) {
		SetError(error, "Missing connection object");
		return ADBC_STATUS_INVALID_ARGUMENT;
	}
	if (!connection->private_data) {
		SetError(error, "Invalid connection object");
		return ADBC_STATUS_INVALID_ARGUMENT;
	}
	if (!statement) {
		SetError(error, "Missing statement object");
		return ADBC_STATUS_INVALID_ARGUMENT;
	}

	statement->private_data = nullptr;

	auto statement_wrapper = (DuckDBAdbcStatementWrapper *)malloc(sizeof(DuckDBAdbcStatementWrapper));
	if (!statement_wrapper) {
		SetError(error, "Allocation error");
		return ADBC_STATUS_INVALID_ARGUMENT;
	}

	statement->private_data = statement_wrapper;
	statement_wrapper->connection = (duckdb_connection)connection->private_data;
	statement_wrapper->statement = nullptr;
	statement_wrapper->result = nullptr;
	statement_wrapper->ingestion_stream.release = nullptr;
	statement_wrapper->ingestion_table_name = nullptr;
	statement_wrapper->ingestion_mode = IngestionMode::CREATE;
	return ADBC_STATUS_OK;
}

AdbcStatusCode StatementRelease(struct AdbcStatement *statement, struct AdbcError *error) {
	if (!statement || !statement->private_data) {
		return ADBC_STATUS_OK;
	}
	auto wrapper = (DuckDBAdbcStatementWrapper *)statement->private_data;
	if (wrapper->statement) {
		duckdb_destroy_prepare(&wrapper->statement);
		wrapper->statement = nullptr;
	}
	if (wrapper->result) {
		duckdb_destroy_arrow(&wrapper->result);
		wrapper->result = nullptr;
	}
	if (wrapper->ingestion_stream.release) {
		wrapper->ingestion_stream.release(&wrapper->ingestion_stream);
		wrapper->ingestion_stream.release = nullptr;
	}
	if (wrapper->ingestion_table_name) {
		free(wrapper->ingestion_table_name);
		wrapper->ingestion_table_name = nullptr;
	}
	free(statement->private_data);
	statement->private_data = nullptr;
	return ADBC_STATUS_OK;
}

AdbcStatusCode StatementGetParameterSchema(struct AdbcStatement *statement, struct ArrowSchema *schema,
                                           struct AdbcError *error) {
	if (!statement) {
		SetError(error, "Missing statement object");
		return ADBC_STATUS_INVALID_ARGUMENT;
	}
	if (!statement->private_data) {
		SetError(error, "Invalid statement object");
		return ADBC_STATUS_INVALID_ARGUMENT;
	}
	if (!schema) {
		SetError(error, "Missing schema object");
		return ADBC_STATUS_INVALID_ARGUMENT;
	}
	auto wrapper = (DuckDBAdbcStatementWrapper *)statement->private_data;
	// TODO: we might want to cache this, but then we need to return a deep copy anyways.., so I'm not sure if that
	// would be worth the extra management
	auto res = duckdb_prepared_arrow_schema(wrapper->statement, (duckdb_arrow_schema *)&schema);
	if (res != DuckDBSuccess) {
		return ADBC_STATUS_INVALID_ARGUMENT;
	}
	return ADBC_STATUS_OK;
}

AdbcStatusCode GetPreparedParameters(duckdb_connection connection, duckdb::unique_ptr<duckdb::QueryResult> &result,
                                     ArrowArrayStream *input, AdbcError *error) {

	auto cconn = (duckdb::Connection *)connection;

	try {
		auto arrow_scan = cconn->TableFunction("arrow_scan", {duckdb::Value::POINTER((uintptr_t)input),
		                                                      duckdb::Value::POINTER((uintptr_t)stream_produce),
		                                                      duckdb::Value::POINTER((uintptr_t)input->get_schema)});
		result = arrow_scan->Execute();
		// After creating a table, the arrow array stream is released. Hence we must set it as released to avoid
		// double-releasing it
		input->release = nullptr;
	} catch (std::exception &ex) {
		if (error) {
			error->message = strdup(ex.what());
		}
		return ADBC_STATUS_INTERNAL;
	} catch (...) {
		return ADBC_STATUS_INTERNAL;
	}
	return ADBC_STATUS_OK;
}

static AdbcStatusCode IngestToTableFromBoundStream(DuckDBAdbcStatementWrapper *statement, AdbcError *error) {
	// See ADBC_INGEST_OPTION_TARGET_TABLE
	D_ASSERT(statement->ingestion_stream.release);
	D_ASSERT(statement->ingestion_table_name);

	// Take the input stream from the statement
	auto stream = statement->ingestion_stream;
	statement->ingestion_stream.release = nullptr;

	// Ingest into a table from the bound stream
	return Ingest(statement->connection, statement->ingestion_table_name, &stream, error, statement->ingestion_mode);
}

AdbcStatusCode StatementExecuteQuery(struct AdbcStatement *statement, struct ArrowArrayStream *out,
                                     int64_t *rows_affected, struct AdbcError *error) {
	if (!statement) {
		SetError(error, "Missing statement object");
		return ADBC_STATUS_INVALID_ARGUMENT;
	}
	if (!statement->private_data) {
		SetError(error, "Invalid statement object");
		return ADBC_STATUS_INVALID_ARGUMENT;
	}
	auto wrapper = (DuckDBAdbcStatementWrapper *)statement->private_data;

	// TODO: Set affected rows, careful with early return
	if (rows_affected) {
		*rows_affected = 0;
	}

	const auto has_stream = wrapper->ingestion_stream.release != nullptr;
	const auto to_table = wrapper->ingestion_table_name != nullptr;

	if (has_stream && to_table) {
		return IngestToTableFromBoundStream(wrapper, error);
	}

	if (has_stream) {
		// A stream was bound to the statement, use that to bind parameters
		duckdb::unique_ptr<duckdb::QueryResult> result;
		ArrowArrayStream stream = wrapper->ingestion_stream;
		wrapper->ingestion_stream.release = nullptr;
		auto adbc_res = GetPreparedParameters(wrapper->connection, result, &stream, error);
		if (adbc_res != ADBC_STATUS_OK) {
			return adbc_res;
		}
		if (!result) {
			return ADBC_STATUS_INVALID_ARGUMENT;
		}
		duckdb::unique_ptr<duckdb::DataChunk> chunk;
		while ((chunk = result->Fetch()) != nullptr) {
			if (chunk->size() == 0) {
				SetError(error, "Please provide a non-empty chunk to be bound");
				return ADBC_STATUS_INVALID_ARGUMENT;
			}
			if (chunk->size() != 1) {
				// TODO: add support for binding multiple rows
				SetError(error, "Binding multiple rows at once is not supported yet");
				return ADBC_STATUS_NOT_IMPLEMENTED;
			}
			duckdb_clear_bindings(wrapper->statement);
			for (idx_t col_idx = 0; col_idx < chunk->ColumnCount(); col_idx++) {
				auto val = chunk->GetValue(col_idx, 0);
				auto duck_val = (duckdb_value)&val;
				auto res = duckdb_bind_value(wrapper->statement, 1 + col_idx, duck_val);
				if (res != DuckDBSuccess) {
					SetError(error, duckdb_prepare_error(wrapper->statement));
					return ADBC_STATUS_INVALID_ARGUMENT;
				}
			}

			auto res = duckdb_execute_prepared_arrow(wrapper->statement, &wrapper->result);
			if (res != DuckDBSuccess) {
				SetError(error, duckdb_query_arrow_error(wrapper->result));
				return ADBC_STATUS_INVALID_ARGUMENT;
			}
		}
	} else {
		auto res = duckdb_execute_prepared_arrow(wrapper->statement, &wrapper->result);
		if (res != DuckDBSuccess) {
			SetError(error, duckdb_query_arrow_error(wrapper->result));
			return ADBC_STATUS_INVALID_ARGUMENT;
		}
	}

	if (out) {
		out->private_data = wrapper->result;
		out->get_schema = get_schema;
		out->get_next = get_next;
		out->release = release;
		out->get_last_error = get_last_error;

		// because we handed out the stream pointer its no longer our responsibility to destroy it in
		// AdbcStatementRelease, this is now done in release()
		wrapper->result = nullptr;
	}

	return ADBC_STATUS_OK;
}

// this is a nop for us
AdbcStatusCode StatementPrepare(struct AdbcStatement *statement, struct AdbcError *error) {
	if (!statement) {
		SetError(error, "Missing statement object");
		return ADBC_STATUS_INVALID_ARGUMENT;
	}
<<<<<<< HEAD
	if (!statement->private_data) {
		SetError(error, "Invalid statement object");
=======
	if (!error) {
		SetError(error, "Missing error object");
>>>>>>> 8c4fed7f
		return ADBC_STATUS_INVALID_ARGUMENT;
	}
	return ADBC_STATUS_OK;
}

AdbcStatusCode StatementSetSqlQuery(struct AdbcStatement *statement, const char *query, struct AdbcError *error) {
	if (!statement) {
		SetError(error, "Missing statement object");
		return ADBC_STATUS_INVALID_ARGUMENT;
	}
	if (!statement->private_data) {
		SetError(error, "Invalid statement object");
		return ADBC_STATUS_INVALID_ARGUMENT;
	}
	if (!query) {
		SetError(error, "Missing query");
		return ADBC_STATUS_INVALID_ARGUMENT;
	}

	auto wrapper = (DuckDBAdbcStatementWrapper *)statement->private_data;
	auto res = duckdb_prepare(wrapper->connection, query, &wrapper->statement);
	auto error_msg = duckdb_prepare_error(wrapper->statement);
	return CheckResult(res, error, error_msg);
}

AdbcStatusCode StatementBind(struct AdbcStatement *statement, struct ArrowArray *values, struct ArrowSchema *schemas,
                             struct AdbcError *error) {
	if (!statement) {
		SetError(error, "Missing statement object");
		return ADBC_STATUS_INVALID_ARGUMENT;
	}
	if (!statement->private_data) {
		SetError(error, "Invalid statement object");
		return ADBC_STATUS_INVALID_ARGUMENT;
	}
	if (!values) {
		SetError(error, "Missing values object");
		return ADBC_STATUS_INVALID_ARGUMENT;
	}
	if (!schemas) {
		SetError(error, "Invalid schemas object");
		return ADBC_STATUS_INVALID_ARGUMENT;
	}

	auto wrapper = (DuckDBAdbcStatementWrapper *)statement->private_data;
	if (wrapper->ingestion_stream.release) {
		// Free the stream that was previously bound
		wrapper->ingestion_stream.release(&wrapper->ingestion_stream);
	}
	auto status = BatchToArrayStream(values, schemas, &wrapper->ingestion_stream, error);
	return status;
}

AdbcStatusCode StatementBindStream(struct AdbcStatement *statement, struct ArrowArrayStream *values,
                                   struct AdbcError *error) {
	if (!statement) {
		SetError(error, "Missing statement object");
		return ADBC_STATUS_INVALID_ARGUMENT;
	}
	if (!statement->private_data) {
		SetError(error, "Invalid statement object");
		return ADBC_STATUS_INVALID_ARGUMENT;
	}
	if (!values) {
		SetError(error, "Missing values object");
		return ADBC_STATUS_INVALID_ARGUMENT;
	}

	auto wrapper = (DuckDBAdbcStatementWrapper *)statement->private_data;
	if (wrapper->ingestion_stream.release) {
		// Release any resources currently held by the ingestion stream before we overwrite it
		wrapper->ingestion_stream.release(&wrapper->ingestion_stream);
	}
	wrapper->ingestion_stream = *values;
	values->release = nullptr;
	return ADBC_STATUS_OK;
}

AdbcStatusCode StatementSetOption(struct AdbcStatement *statement, const char *key, const char *value,
                                  struct AdbcError *error) {
	if (!statement) {
		SetError(error, "Missing statement object");
		return ADBC_STATUS_INVALID_ARGUMENT;
	}
	if (!statement->private_data) {
		SetError(error, "Invalid statement object");
		return ADBC_STATUS_INVALID_ARGUMENT;
	}
	if (!key) {
		SetError(error, "Missing key object");
		return ADBC_STATUS_INVALID_ARGUMENT;
	}

	auto wrapper = (DuckDBAdbcStatementWrapper *)statement->private_data;

	if (strcmp(key, ADBC_INGEST_OPTION_TARGET_TABLE) == 0) {
		wrapper->ingestion_table_name = strdup(value);
		return ADBC_STATUS_OK;
	}
	if (strcmp(key, ADBC_INGEST_OPTION_MODE) == 0) {
		if (strcmp(value, ADBC_INGEST_OPTION_MODE_CREATE) == 0) {
			wrapper->ingestion_mode = IngestionMode::CREATE;
			return ADBC_STATUS_OK;
		} else if (strcmp(value, ADBC_INGEST_OPTION_MODE_APPEND) == 0) {
			wrapper->ingestion_mode = IngestionMode::APPEND;
			return ADBC_STATUS_OK;
		} else {
			SetError(error, "Invalid ingestion mode");
			return ADBC_STATUS_INVALID_ARGUMENT;
		}
	}
	return ADBC_STATUS_INVALID_ARGUMENT;
}

AdbcStatusCode ConnectionGetObjects(struct AdbcConnection *connection, int depth, const char *catalog,
                                    const char *db_schema, const char *table_name, const char **table_type,
                                    const char *column_name, struct ArrowArrayStream *out, struct AdbcError *error) {
	if (catalog != nullptr) {
		if (strcmp(catalog, "duckdb") == 0) {
			SetError(error, "catalog must be NULL or 'duckdb'");
			return ADBC_STATUS_INVALID_ARGUMENT;
		}
	}

	if (table_type != nullptr) {
		SetError(error, "Table types parameter not yet supported");
		return ADBC_STATUS_NOT_IMPLEMENTED;
	}
	std::string query;
	switch (depth) {
	case ADBC_OBJECT_DEPTH_CATALOGS:
		SetError(error, "ADBC_OBJECT_DEPTH_CATALOGS not yet supported");
		return ADBC_STATUS_NOT_IMPLEMENTED;
	case ADBC_OBJECT_DEPTH_DB_SCHEMAS:
		// Return metadata on catalogs and schemas.
		query = duckdb::StringUtil::Format(R"(
				SELECT table_schema db_schema_name
				FROM information_schema.columns
				WHERE table_schema LIKE '%s' AND table_name LIKE '%s' AND column_name LIKE '%s' ;
				)",
		                                   db_schema ? db_schema : "%", table_name ? table_name : "%",
		                                   column_name ? column_name : "%");
		break;
	case ADBC_OBJECT_DEPTH_TABLES:
		// Return metadata on catalogs, schemas, and tables.
		query = duckdb::StringUtil::Format(R"(
				SELECT table_schema db_schema_name, LIST(table_schema_list) db_schema_tables
				FROM (
					SELECT table_schema, { table_name : table_name} table_schema_list
					FROM information_schema.columns
					WHERE table_schema LIKE '%s' AND table_name LIKE '%s' AND column_name LIKE '%s'  GROUP BY table_schema, table_name
					) GROUP BY table_schema;
				)",
		                                   db_schema ? db_schema : "%", table_name ? table_name : "%",
		                                   column_name ? column_name : "%");
		break;
	case ADBC_OBJECT_DEPTH_COLUMNS:
		// Return metadata on catalogs, schemas, tables, and columns.
		query = duckdb::StringUtil::Format(R"(
				SELECT table_schema db_schema_name, LIST(table_schema_list) db_schema_tables
				FROM (
					SELECT table_schema, { table_name : table_name, table_columns : LIST({column_name : column_name, ordinal_position : ordinal_position + 1, remarks : ''})} table_schema_list
					FROM information_schema.columns
					WHERE table_schema LIKE '%s' AND table_name LIKE '%s' AND column_name LIKE '%s' GROUP BY table_schema, table_name
					) GROUP BY table_schema;
				)",
		                                   db_schema ? db_schema : "%", table_name ? table_name : "%",
		                                   column_name ? column_name : "%");
		break;
	default:
		SetError(error, "Invalid value of Depth");
		return ADBC_STATUS_INVALID_ARGUMENT;
	}

	return QueryInternal(connection, out, query.c_str(), error);
}

AdbcStatusCode ConnectionGetTableTypes(struct AdbcConnection *connection, struct ArrowArrayStream *out,
                                       struct AdbcError *error) {
	const char *q = "SELECT DISTINCT table_type FROM information_schema.tables ORDER BY table_type";
	return QueryInternal(connection, out, q, error);
}

} // namespace duckdb_adbc<|MERGE_RESOLUTION|>--- conflicted
+++ resolved
@@ -821,13 +821,8 @@
 		SetError(error, "Missing statement object");
 		return ADBC_STATUS_INVALID_ARGUMENT;
 	}
-<<<<<<< HEAD
 	if (!statement->private_data) {
 		SetError(error, "Invalid statement object");
-=======
-	if (!error) {
-		SetError(error, "Missing error object");
->>>>>>> 8c4fed7f
 		return ADBC_STATUS_INVALID_ARGUMENT;
 	}
 	return ADBC_STATUS_OK;
