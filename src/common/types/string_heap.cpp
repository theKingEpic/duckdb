#include "duckdb/common/types/string_heap.hpp"

#include "duckdb/common/types/string_type.hpp"
#include "duckdb/common/algorithm.hpp"
#include "duckdb/common/exception.hpp"
#include "utf8proc_wrapper.hpp"

#include <cstring>

namespace duckdb {

StringHeap::StringHeap() : allocator(Allocator::DefaultAllocator()) {
}

void StringHeap::Destroy() {
	allocator.Destroy();
}

void StringHeap::Move(StringHeap &other) {
	other.allocator.Move(allocator);
}

string_t StringHeap::AddString(const char *data, idx_t len) {
	D_ASSERT(Utf8Proc::Analyze(data, len) != UnicodeType::INVALID);
	return AddBlob(data, len);
}

string_t StringHeap::AddString(const char *data) {
	return AddString(data, strlen(data));
}

string_t StringHeap::AddString(const string &data) {
	return AddString(data.c_str(), data.size());
}

string_t StringHeap::AddString(const string_t &data) {
	return AddString(data.GetDataUnsafe(), data.GetSize());
}

string_t StringHeap::AddBlob(const char *data, idx_t len) {
	auto insert_string = EmptyString(len);
	auto insert_pos = insert_string.GetDataWriteable();
	memcpy(insert_pos, data, len);
	insert_string.Finalize();
	return insert_string;
}

string_t StringHeap::AddBlob(const string_t &data) {
	return AddBlob(data.GetDataUnsafe(), data.GetSize());
}

string_t StringHeap::EmptyString(idx_t len) {
<<<<<<< HEAD
	//	D_ASSERT(len >= string_t::INLINE_LENGTH);
	if (!chunk || chunk->current_position + len >= chunk->maximum_size) {
		// have to make a new entry
		auto new_chunk = make_unique<StringChunk>(MaxValue<idx_t>(len, MINIMUM_HEAP_SIZE));
		new_chunk->prev = move(chunk);
		chunk = move(new_chunk);
		if (!tail) {
			tail = chunk.get();
		}
	}
	auto insert_pos = chunk->data.get() + chunk->current_position;
	chunk->current_position += len;
=======
	D_ASSERT(len >= string_t::INLINE_LENGTH);
	auto insert_pos = (const char *)allocator.Allocate(len);
>>>>>>> 2c623978
	return string_t(insert_pos, len);
}

} // namespace duckdb<|MERGE_RESOLUTION|>--- conflicted
+++ resolved
@@ -50,23 +50,8 @@
 }
 
 string_t StringHeap::EmptyString(idx_t len) {
-<<<<<<< HEAD
-	//	D_ASSERT(len >= string_t::INLINE_LENGTH);
-	if (!chunk || chunk->current_position + len >= chunk->maximum_size) {
-		// have to make a new entry
-		auto new_chunk = make_unique<StringChunk>(MaxValue<idx_t>(len, MINIMUM_HEAP_SIZE));
-		new_chunk->prev = move(chunk);
-		chunk = move(new_chunk);
-		if (!tail) {
-			tail = chunk.get();
-		}
-	}
-	auto insert_pos = chunk->data.get() + chunk->current_position;
-	chunk->current_position += len;
-=======
 	D_ASSERT(len >= string_t::INLINE_LENGTH);
 	auto insert_pos = (const char *)allocator.Allocate(len);
->>>>>>> 2c623978
 	return string_t(insert_pos, len);
 }
 
