--- conflicted
+++ resolved
@@ -777,12 +777,8 @@
 	if (!rel) {
 		return nullptr;
 	}
-<<<<<<< HEAD
 	auto context = rel->context->GetContext();
-=======
-	auto context = rel->context.GetContext();
 	D_ASSERT(py::gil_check());
->>>>>>> 039f908e
 	py::gil_scoped_release release;
 	auto pending_query = context->PendingQuery(rel, stream_result);
 	return DuckDBPyConnection::CompletePendingQuery(*pending_query);
