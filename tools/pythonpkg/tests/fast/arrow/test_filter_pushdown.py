--- conflicted
+++ resolved
@@ -946,10 +946,7 @@
         duck_probe = duckdb_conn.table("probe")
         duck_probe_arrow = duck_probe.arrow()
         duckdb_conn.register("duck_probe_arrow", duck_probe_arrow)
-        assert duckdb_conn.execute("SELECT * from duck_probe_arrow where a in (1, 999)").fetchall() == [(1,), (999,)]
-<<<<<<< HEAD
         assert duckdb_conn.execute("SELECT * from duck_probe_arrow where a = any([1,999])").fetchall() == [(1,), (999,)]
-=======
 
     def test_pushdown_of_optional_filter(self, duckdb_cursor):
         cardinality_table = pa.Table.from_pydict(
@@ -988,5 +985,4 @@
             ('id', 100),
             ('product_code', 100),
             ('price', 100),
-        ]
->>>>>>> 87580843
+        ]