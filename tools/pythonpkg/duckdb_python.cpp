#include "duckdb_python/pybind_wrapper.hpp"

#include "duckdb/common/atomic.hpp"
#include "duckdb/common/vector.hpp"
#include "duckdb/parser/parser.hpp"

#include "duckdb_python/python_objects.hpp"
#include "duckdb_python/pyconnection.hpp"
#include "duckdb_python/pyrelation.hpp"
#include "duckdb_python/pyresult.hpp"
#include "duckdb_python/exceptions.hpp"
#include "duckdb_python/connection_wrapper.hpp"

#include "duckdb.hpp"

#ifndef DUCKDB_PYTHON_LIB_NAME
#define DUCKDB_PYTHON_LIB_NAME duckdb
#endif

namespace py = pybind11;

namespace duckdb {

enum PySQLTokenType {
	PY_SQL_TOKEN_IDENTIFIER = 0,
	PY_SQL_TOKEN_NUMERIC_CONSTANT,
	PY_SQL_TOKEN_STRING_CONSTANT,
	PY_SQL_TOKEN_OPERATOR,
	PY_SQL_TOKEN_KEYWORD,
	PY_SQL_TOKEN_COMMENT
};

static py::object PyTokenize(const string &query) {
	auto tokens = Parser::Tokenize(query);
	py::list result;
	for (auto &token : tokens) {
		auto tuple = py::tuple(2);
		tuple[0] = token.start;
		switch (token.type) {
		case SimplifiedTokenType::SIMPLIFIED_TOKEN_IDENTIFIER:
			tuple[1] = PY_SQL_TOKEN_IDENTIFIER;
			break;
		case SimplifiedTokenType::SIMPLIFIED_TOKEN_NUMERIC_CONSTANT:
			tuple[1] = PY_SQL_TOKEN_NUMERIC_CONSTANT;
			break;
		case SimplifiedTokenType::SIMPLIFIED_TOKEN_STRING_CONSTANT:
			tuple[1] = PY_SQL_TOKEN_STRING_CONSTANT;
			break;
		case SimplifiedTokenType::SIMPLIFIED_TOKEN_OPERATOR:
			tuple[1] = PY_SQL_TOKEN_OPERATOR;
			break;
		case SimplifiedTokenType::SIMPLIFIED_TOKEN_KEYWORD:
			tuple[1] = PY_SQL_TOKEN_KEYWORD;
			break;
		case SimplifiedTokenType::SIMPLIFIED_TOKEN_COMMENT:
			tuple[1] = PY_SQL_TOKEN_COMMENT;
			break;
		}
		result.append(tuple);
	}
	return std::move(result);
}

static void InitializeConnectionMethods(py::module_ &m) {
	m.def("cursor", &PyConnectionWrapper::Cursor, "Create a duplicate of the current connection",
	      py::arg("connection") = py::none())
	    .def("duplicate", &PyConnectionWrapper::Cursor, "Create a duplicate of the current connection",
	         py::arg("connection") = py::none())
	    .def("execute", &PyConnectionWrapper::Execute,
	         "Execute the given SQL query, optionally using prepared statements with parameters set", py::arg("query"),
	         py::arg("parameters") = py::none(), py::arg("multiple_parameter_sets") = false,
	         py::arg("connection") = py::none())
	    .def("executemany", &PyConnectionWrapper::ExecuteMany,
	         "Execute the given prepared statement multiple times using the list of parameter sets in parameters",
	         py::arg("query"), py::arg("parameters") = py::none(), py::arg("connection") = py::none())
	    .def("close", &PyConnectionWrapper::Close, "Close the connection", py::arg("connection") = py::none())
	    .def("fetchone", &PyConnectionWrapper::FetchOne, "Fetch a single row from a result following execute",
	         py::arg("connection") = py::none())
	    .def("fetchmany", &PyConnectionWrapper::FetchMany, "Fetch the next set of rows from a result following execute",
	         py::arg("size") = 1, py::arg("connection") = py::none())
	    .def("fetchall", &PyConnectionWrapper::FetchAll, "Fetch all rows from a result following execute",
	         py::arg("connection") = py::none())
	    .def("fetchnumpy", &PyConnectionWrapper::FetchNumpy, "Fetch a result as list of NumPy arrays following execute",
	         py::arg("connection") = py::none())
	    .def("fetchdf", &PyConnectionWrapper::FetchDF, "Fetch a result as DataFrame following execute()", py::kw_only(),
	         py::arg("date_as_object") = false, py::arg("connection") = py::none())
	    .def("fetch_df", &PyConnectionWrapper::FetchDF, "Fetch a result as DataFrame following execute()",
	         py::kw_only(), py::arg("date_as_object") = false, py::arg("connection") = py::none())
	    .def("fetch_df_chunk", &PyConnectionWrapper::FetchDFChunk,
	         "Fetch a chunk of the result as DataFrame following execute()", py::arg("vectors_per_chunk") = 1,
	         py::kw_only(), py::arg("date_as_object") = false, py::arg("connection") = py::none())
	    .def("df", &PyConnectionWrapper::FetchDF, "Fetch a result as DataFrame following execute()", py::kw_only(),
	         py::arg("date_as_object") = false, py::arg("connection") = py::none())
	    .def("fetch_arrow_table", &PyConnectionWrapper::FetchArrow, "Fetch a result as Arrow table following execute()",
	         py::arg("chunk_size") = 1000000, py::arg("connection") = py::none())
	    .def("fetch_record_batch", &PyConnectionWrapper::FetchRecordBatchReader,
	         "Fetch an Arrow RecordBatchReader following execute()", py::arg("chunk_size") = 1000000,
	         py::arg("connection") = py::none())
	    .def("arrow", &PyConnectionWrapper::FetchArrow, "Fetch a result as Arrow table following execute()",
	         py::arg("chunk_size") = 1000000, py::arg("connection") = py::none())
	    .def("begin", &PyConnectionWrapper::Begin, "Start a new transaction", py::arg("connection") = py::none())
	    .def("commit", &PyConnectionWrapper::Commit, "Commit changes performed within a transaction",
	         py::arg("connection") = py::none())
	    .def("rollback", &PyConnectionWrapper::Rollback, "Roll back changes performed within a transaction",
	         py::arg("connection") = py::none())
	    .def("append", &PyConnectionWrapper::Append, "Append the passed DataFrame to the named table",
	         py::arg("table_name"), py::arg("df"), py::arg("connection") = py::none())
	    .def("register", &PyConnectionWrapper::RegisterPythonObject,
	         "Register the passed Python Object value for querying with a view", py::arg("view_name"),
	         py::arg("python_object"), py::arg("connection") = py::none())
	    .def("unregister", &PyConnectionWrapper::UnregisterPythonObject, "Unregister the view name",
	         py::arg("view_name"), py::arg("connection") = py::none())
	    .def("table", &PyConnectionWrapper::Table, "Create a relation object for the name'd table",
	         py::arg("table_name"), py::arg("connection") = py::none())
	    .def("view", &PyConnectionWrapper::View, "Create a relation object for the name'd view", py::arg("view_name"),
	         py::arg("connection") = py::none())
	    .def("values", &PyConnectionWrapper::Values, "Create a relation object from the passed values",
	         py::arg("values"), py::arg("connection") = py::none())
	    .def("table_function", &PyConnectionWrapper::TableFunction,
	         "Create a relation object from the name'd table function with given parameters", py::arg("name"),
	         py::arg("parameters") = py::none(), py::arg("connection") = py::none())
	    .def("from_query", &PyConnectionWrapper::FromQuery, "Create a relation object from the given SQL query",
	         py::arg("query"), py::arg("alias") = "query_relation", py::arg("connection") = py::none())
	    .def("query", &PyConnectionWrapper::RunQuery,
	         "Run a SQL query. If it is a SELECT statement, create a relation object from the given SQL query, "
	         "otherwise run the query as-is.",
	         py::arg("query"), py::arg("alias") = "query_relation", py::arg("connection") = py::none())
	    .def("from_df", &PyConnectionWrapper::FromDF, "Create a relation object from the DataFrame in df",
	         py::arg("df") = py::none(), py::arg("connection") = py::none())
	    .def("from_arrow", &PyConnectionWrapper::FromArrow, "Create a relation object from an Arrow object",
	         py::arg("arrow_object"), py::arg("connection") = py::none())
	    .def("from_csv_auto", &PyConnectionWrapper::FromCsvAuto,
	         "Create a relation object from the CSV file in file_name", py::arg("file_name"),
	         py::arg("connection") = py::none())
	    .def("from_parquet", &PyConnectionWrapper::FromParquet,
	         "Create a relation object from the Parquet files in file_glob", py::arg("file_glob"),
	         py::arg("binary_as_string") = false, py::kw_only(), py::arg("file_row_number") = false,
	         py::arg("filename") = false, py::arg("hive_partitioning") = false, py::arg("connection") = py::none())
	    .def("from_parquet", &PyConnectionWrapper::FromParquets,
	         "Create a relation object from the Parquet files in file_globs", py::arg("file_globs"),
	         py::arg("binary_as_string") = false, py::kw_only(), py::arg("file_row_number") = false,
	         py::arg("filename") = false, py::arg("hive_partitioning") = false, py::arg("connection") = py::none())
	    .def("from_substrait", &PyConnectionWrapper::FromSubstrait, "Create a query object from protobuf plan",
	         py::arg("proto"), py::arg("connection") = py::none())
	    .def("get_substrait", &PyConnectionWrapper::GetSubstrait, "Serialize a query to protobuf", py::arg("query"),
	         py::arg("connection") = py::none())
	    .def("get_substrait_json", &PyConnectionWrapper::GetSubstraitJSON,
	         "Serialize a query to protobuf on the JSON format", py::arg("query"), py::arg("connection") = py::none())
	    .def("get_table_names", &PyConnectionWrapper::GetTableNames, "Extract the required table names from a query",
	         py::arg("query"), py::arg("connection") = py::none())
	    .def("description", &PyConnectionWrapper::GetDescription, "Get result set attributes, mainly column names",
	         py::arg("connection") = py::none())
	    .def("install_extension", &PyConnectionWrapper::InstallExtension, "Install an extension by name",
	         py::arg("extension"), py::kw_only(), py::arg("force_install") = false, py::arg("connection") = py::none())
	    .def("load_extension", &PyConnectionWrapper::LoadExtension, "Load an installed extension", py::arg("extension"),
	         py::arg("connection") = py::none());
}

PYBIND11_MODULE(DUCKDB_PYTHON_LIB_NAME, m) {
	DuckDBPyRelation::Initialize(m);
	DuckDBPyConnection::Initialize(m);
<<<<<<< HEAD
	DuckDBPyResult::Initialize(m);
	PythonObject::Initialize();
=======
	PythonObject::Initialize();

	InitializeConnectionMethods(m);
>>>>>>> b3f6a8f1

	py::options pybind_opts;

	m.doc() = "DuckDB is an embeddable SQL OLAP Database Management System";
	m.attr("__package__") = "duckdb";
	m.attr("__version__") = DuckDB::LibraryVersion();
	m.attr("__standard_vector_size__") = DuckDB::StandardVectorSize();
	m.attr("__git_revision__") = DuckDB::SourceID();
	m.attr("__interactive__") = DuckDBPyConnection::DetectAndGetEnvironment();
	m.attr("__jupyter__") = DuckDBPyConnection::IsJupyter();
	m.attr("default_connection") = DuckDBPyConnection::DefaultConnection();
	m.attr("apilevel") = "1.0";
	m.attr("threadsafety") = 1;
	m.attr("paramstyle") = "qmark";

	RegisterExceptions(m);

	m.def("connect", &DuckDBPyConnection::Connect,
	      "Create a DuckDB database instance. Can take a database file name to read/write persistent data and a "
	      "read_only flag if no changes are desired",
	      py::arg("database") = ":memory:", py::arg("read_only") = false, py::arg("config") = py::none());
	m.def("tokenize", PyTokenize,
	      "Tokenizes a SQL string, returning a list of (position, type) tuples that can be "
	      "used for e.g. syntax highlighting",
	      py::arg("query"));
	py::enum_<PySQLTokenType>(m, "token_type", py::module_local())
	    .value("identifier", PySQLTokenType::PY_SQL_TOKEN_IDENTIFIER)
	    .value("numeric_const", PySQLTokenType::PY_SQL_TOKEN_NUMERIC_CONSTANT)
	    .value("string_const", PySQLTokenType::PY_SQL_TOKEN_STRING_CONSTANT)
	    .value("operator", PySQLTokenType::PY_SQL_TOKEN_OPERATOR)
	    .value("keyword", PySQLTokenType::PY_SQL_TOKEN_KEYWORD)
	    .value("comment", PySQLTokenType::PY_SQL_TOKEN_COMMENT)
	    .export_values();

	m.def("values", &DuckDBPyRelation::Values, "Create a relation object from the passed values", py::arg("values"),
	      py::arg("connection") = py::none());
	m.def("from_query", &DuckDBPyRelation::FromQuery, "Create a relation object from the given SQL query",
	      py::arg("query"), py::arg("alias") = "query_relation", py::arg("connection") = py::none());
	m.def("query", &DuckDBPyRelation::RunQuery,
	      "Run a SQL query. If it is a SELECT statement, create a relation object from the given SQL query, otherwise "
	      "run the query as-is.",
	      py::arg("query"), py::arg("alias") = "query_relation", py::arg("connection") = py::none());
	m.def("from_csv_auto", &DuckDBPyRelation::FromCsvAuto, "Creates a relation object from the CSV file in file_name",
	      py::arg("file_name"), py::arg("connection") = py::none());
	m.def("from_substrait", &DuckDBPyRelation::FromSubstrait, "Creates a query object from the substrait plan",
	      py::arg("proto"), py::arg("connection") = py::none());
	m.def("get_substrait", &DuckDBPyRelation::GetSubstrait, "Serialize a query object to protobuf", py::arg("query"),
	      py::arg("connection") = py::none());
	m.def("get_substrait_json", &DuckDBPyRelation::GetSubstraitJSON, "Serialize a query object to protobuf",
	      py::arg("query"), py::arg("connection") = py::none());
	m.def("from_substrait_json", &DuckDBPyRelation::FromSubstraitJSON, "Serialize a query object to protobuf",
	      py::arg("json"), py::arg("connection") = py::none());
	m.def("from_parquet", &DuckDBPyRelation::FromParquet,
	      "Creates a relation object from the Parquet files in file_glob", py::arg("file_glob"),
	      py::arg("binary_as_string") = false, py::kw_only(), py::arg("file_row_number") = false,
	      py::arg("filename") = false, py::arg("hive_partitioning") = false, py::arg("connection") = py::none());
	m.def("from_parquet", &DuckDBPyRelation::FromParquets,
	      "Creates a relation object from the Parquet files in file_globs", py::arg("file_globs"),
	      py::arg("binary_as_string") = false, py::kw_only(), py::arg("file_row_number") = false,
	      py::arg("filename") = false, py::arg("hive_partitioning") = false, py::arg("connection") = py::none());
<<<<<<< HEAD
	m.def("df", &DuckDBPyRelation::FromDf, "Create a relation object from the Data.Frame df", py::arg("df"),
=======
	m.def("df", &DuckDBPyRelation::FromDf, "Create a relation object from the DataFrame df", py::arg("df"),
>>>>>>> b3f6a8f1
	      py::arg("connection") = py::none());
	m.def("from_df", &DuckDBPyRelation::FromDf, "Create a relation object from the DataFrame df", py::arg("df"),
	      py::arg("connection") = py::none());
	m.def("from_arrow", &DuckDBPyRelation::FromArrow, "Create a relation object from an Arrow object",
	      py::arg("arrow_object"), py::arg("connection") = py::none());
	m.def("arrow", &DuckDBPyRelation::FromArrow, "Create a relation object from an Arrow object",
	      py::arg("arrow_object"), py::arg("connection") = py::none());
	m.def("filter", &DuckDBPyRelation::FilterDf, "Filter the DataFrame df by the filter in filter_expr", py::arg("df"),
	      py::arg("filter_expr"), py::arg("connection") = py::none());
	m.def("project", &DuckDBPyRelation::ProjectDf, "Project the DataFrame df by the projection in project_expr",
	      py::arg("df"), py::arg("project_expr"), py::arg("connection") = py::none());
	m.def("alias", &DuckDBPyRelation::AliasDF, "Create a relation from DataFrame df with the passed alias",
	      py::arg("df"), py::arg("alias"), py::arg("connection") = py::none());
	m.def("order", &DuckDBPyRelation::OrderDf, "Reorder the DataFrame df by order_expr", py::arg("df"),
	      py::arg("order_expr"), py::arg("connection") = py::none());
	m.def("aggregate", &DuckDBPyRelation::AggregateDF,
	      "Compute the aggregate aggr_expr by the optional groups group_expr on DataFrame df", py::arg("df"),
	      py::arg("aggr_expr"), py::arg("group_expr") = "", py::arg("connection") = py::none());
	m.def("distinct", &DuckDBPyRelation::DistinctDF, "Compute the distinct rows from DataFrame df ", py::arg("df"),
	      py::arg("connection") = py::none());
	m.def("limit", &DuckDBPyRelation::LimitDF, "Retrieve the first n rows from the DataFrame df", py::arg("df"),
	      py::arg("n"), py::arg("connection") = py::none());

	m.def("query_df", &DuckDBPyRelation::QueryDF,
	      "Run the given SQL query in sql_query on the view named virtual_table_name that contains the content of "
	      "DataFrame df",
	      py::arg("df"), py::arg("virtual_table_name"), py::arg("sql_query"), py::arg("connection") = py::none());

	m.def("write_csv", &DuckDBPyRelation::WriteCsvDF, "Write the DataFrame df to a CSV file in file_name",
	      py::arg("df"), py::arg("file_name"), py::arg("connection") = py::none());

	// we need this because otherwise we try to remove registered_dfs on shutdown when python is already dead
	auto clean_default_connection = []() {
		DuckDBPyConnection::Cleanup();
	};
	m.add_object("_clean_default_connection", py::capsule(clean_default_connection));
}

} // namespace duckdb<|MERGE_RESOLUTION|>--- conflicted
+++ resolved
@@ -159,14 +159,9 @@
 PYBIND11_MODULE(DUCKDB_PYTHON_LIB_NAME, m) {
 	DuckDBPyRelation::Initialize(m);
 	DuckDBPyConnection::Initialize(m);
-<<<<<<< HEAD
-	DuckDBPyResult::Initialize(m);
 	PythonObject::Initialize();
-=======
-	PythonObject::Initialize();
 
 	InitializeConnectionMethods(m);
->>>>>>> b3f6a8f1
 
 	py::options pybind_opts;
 
@@ -227,11 +222,7 @@
 	      "Creates a relation object from the Parquet files in file_globs", py::arg("file_globs"),
 	      py::arg("binary_as_string") = false, py::kw_only(), py::arg("file_row_number") = false,
 	      py::arg("filename") = false, py::arg("hive_partitioning") = false, py::arg("connection") = py::none());
-<<<<<<< HEAD
-	m.def("df", &DuckDBPyRelation::FromDf, "Create a relation object from the Data.Frame df", py::arg("df"),
-=======
 	m.def("df", &DuckDBPyRelation::FromDf, "Create a relation object from the DataFrame df", py::arg("df"),
->>>>>>> b3f6a8f1
 	      py::arg("connection") = py::none());
 	m.def("from_df", &DuckDBPyRelation::FromDf, "Create a relation object from the DataFrame df", py::arg("df"),
 	      py::arg("connection") = py::none());
