--- conflicted
+++ resolved
@@ -229,10 +229,7 @@
         "name": "numpy",
         "children": [
             "numpy.core",
-<<<<<<< HEAD
-=======
             "numpy.ma",
->>>>>>> d320c0de
             "numpy.ndarray",
             "numpy.datetime64",
             "numpy.generic",
