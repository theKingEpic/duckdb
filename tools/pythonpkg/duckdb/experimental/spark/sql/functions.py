--- conflicted
+++ resolved
@@ -158,13 +158,8 @@
     )
 
 
-<<<<<<< HEAD
-def array_agg(col: "ColumnOrName") -> Column:
-    """
-    Aggregate function: returns a list of objects with duplicates.
-
-    .. versionadded:: 3.5.0
-=======
+
+
 def asc(col: "ColumnOrName") -> Column:
     """
     Returns a sort expression based on the ascending order of the given column name.
@@ -173,14 +168,10 @@
 
     .. versionchanged:: 3.4.0
         Supports Spark Connect.
->>>>>>> dac83341
-
-    Parameters
-    ----------
-    col : :class:`~pyspark.sql.Column` or str
-<<<<<<< HEAD
-        target column to compute on.
-=======
+
+    Parameters
+    ----------
+    col : :class:`~pyspark.sql.Column` or str
         target column to sort by in the ascending order.
 
     Returns
@@ -310,30 +301,10 @@
     ----------
     col : :class:`~pyspark.sql.Column` or str
         target column to sort by in the descending order.
->>>>>>> dac83341
-
-    Returns
-    -------
-    :class:`~pyspark.sql.Column`
-<<<<<<< HEAD
-        list of objects with duplicates.
-
-    Examples
-    --------
-    >>> df = spark.createDataFrame([[1],[1],[2]], ["c"])
-    >>> df.agg(array_agg('c').alias('r')).collect()
-    [Row(r=[1, 1, 2])]
-    """
-    return _invoke_function_over_columns("list", col)
-
-
-def array_append(col: "ColumnOrName", value: Any) -> Column:
-    """
-    Collection function: returns an array of the elements in col1 along
-    with the added element in col2 at the last of the array.
-
-    .. versionadded:: 3.4.0
-=======
+
+    Returns
+    -------
+    :class:`~pyspark.sql.Column`
         the column specifying the order.
 
     Examples
@@ -363,62 +334,15 @@
 
     .. versionchanged:: 3.4.0
         Supports Spark Connect.
->>>>>>> dac83341
-
-    Parameters
-    ----------
-    col : :class:`~pyspark.sql.Column` or str
-<<<<<<< HEAD
-        name of column containing array
-    value :
-        a literal value, or a :class:`~pyspark.sql.Column` expression.
-=======
+
+    Parameters
+    ----------
+    col : :class:`~pyspark.sql.Column` or str
         target column to sort by in the descending order.
->>>>>>> dac83341
-
-    Returns
-    -------
-    :class:`~pyspark.sql.Column`
-<<<<<<< HEAD
-        an array of values from first array along with the element.
-
-    Notes
-    -----
-    Supports Spark Connect.
-
-    Examples
-    --------
-    >>> from pyspark.sql import Row
-    >>> df = spark.createDataFrame([Row(c1=["b", "a", "c"], c2="c")])
-    >>> df.select(array_append(df.c1, df.c2)).collect()
-    [Row(array_append(c1, c2)=['b', 'a', 'c', 'c'])]
-    >>> df.select(array_append(df.c1, 'x')).collect()
-    [Row(array_append(c1, x)=['b', 'a', 'c', 'x'])]
-    """
-    return _invoke_function("list_append", _to_column_expr(col), _get_expr(value))
-
-
-def array_insert(
-    arr: "ColumnOrName", pos: Union["ColumnOrName", int], value: Any
-) -> Column:
-    """
-    Collection function: adds an item into a given array at a specified array index.
-    Array indices start at 1, or start from the end if index is negative.
-    Index above array size appends the array, or prepends the array if index is negative,
-    with 'null' elements.
-
-    .. versionadded:: 3.4.0
-
-    Parameters
-    ----------
-    arr : :class:`~pyspark.sql.Column` or str
-        name of column containing an array
-    pos : :class:`~pyspark.sql.Column` or str or int
-        name of Numeric type column indicating position of insertion
-        (starting at index 1, negative position is a start from the back of the array)
-    value :
-        a literal value, or a :class:`~pyspark.sql.Column` expression.
-=======
+
+    Returns
+    -------
+    :class:`~pyspark.sql.Column`
         the column specifying the order.
 
     Examples
@@ -490,12 +414,147 @@
     ----------
     col : :class:`~pyspark.sql.Column` or str
         target column to work on.
->>>>>>> dac83341
-
-    Returns
-    -------
-    :class:`~pyspark.sql.Column`
-<<<<<<< HEAD
+
+    Returns
+    -------
+    :class:`~pyspark.sql.Column`
+        numeric value.
+
+    Examples
+    --------
+    >>> df = spark.createDataFrame(["Spark", "PySpark", "Pandas API"], "STRING")
+    >>> df.select(ascii("value")).show()
+    +------------+
+    |ascii(value)|
+    +------------+
+    |          83|
+    |          80|
+    |          80|
+    +------------+
+    """
+    return _invoke_function_over_columns("ascii", col)
+
+
+def asin(col: "ColumnOrName") -> Column:
+    """
+    Computes inverse sine of the input column.
+
+    .. versionadded:: 1.4.0
+
+    .. versionchanged:: 3.4.0
+        Supports Spark Connect.
+
+    Parameters
+    ----------
+    col : :class:`~pyspark.sql.Column` or str
+        target column to compute on.
+
+    Returns
+    -------
+    :class:`~pyspark.sql.Column`
+        inverse sine of `col`, as if computed by `java.lang.Math.asin()`
+
+    Examples
+    --------
+    >>> df = spark.createDataFrame([(0,), (2,)])
+    >>> df.select(asin(df.schema.fieldNames()[0])).show()
+    +--------+
+    |ASIN(_1)|
+    +--------+
+    |     0.0|
+    |     NaN|
+    +--------+
+    """
+    col = _to_column_expr(col)
+    # FIXME: ConstantExpression(float("nan")) gives NULL and not NaN
+    return Column(CaseExpression((col < -1.0) | (col > 1.0), ConstantExpression(float("nan"))).otherwise(FunctionExpression("asin", col)))
+
+
+
+def array_agg(col: "ColumnOrName") -> Column:
+    """
+    Aggregate function: returns a list of objects with duplicates.
+
+    .. versionadded:: 3.5.0
+
+    Parameters
+    ----------
+    col : :class:`~pyspark.sql.Column` or str
+        target column to compute on.
+
+    Returns
+    -------
+    :class:`~pyspark.sql.Column`
+        list of objects with duplicates.
+
+    Examples
+    --------
+    >>> df = spark.createDataFrame([[1],[1],[2]], ["c"])
+    >>> df.agg(array_agg('c').alias('r')).collect()
+    [Row(r=[1, 1, 2])]
+    """
+    return _invoke_function_over_columns("list", col)
+
+
+def array_append(col: "ColumnOrName", value: Any) -> Column:
+    """
+    Collection function: returns an array of the elements in col1 along
+    with the added element in col2 at the last of the array.
+
+    .. versionadded:: 3.4.0
+
+    Parameters
+    ----------
+    col : :class:`~pyspark.sql.Column` or str
+        name of column containing array
+    value :
+        a literal value, or a :class:`~pyspark.sql.Column` expression.
+
+    Returns
+    -------
+    :class:`~pyspark.sql.Column`
+        an array of values from first array along with the element.
+
+    Notes
+    -----
+    Supports Spark Connect.
+
+    Examples
+    --------
+    >>> from pyspark.sql import Row
+    >>> df = spark.createDataFrame([Row(c1=["b", "a", "c"], c2="c")])
+    >>> df.select(array_append(df.c1, df.c2)).collect()
+    [Row(array_append(c1, c2)=['b', 'a', 'c', 'c'])]
+    >>> df.select(array_append(df.c1, 'x')).collect()
+    [Row(array_append(c1, x)=['b', 'a', 'c', 'x'])]
+    """
+    return _invoke_function("list_append", _to_column_expr(col), _get_expr(value))
+
+
+def array_insert(
+    arr: "ColumnOrName", pos: Union["ColumnOrName", int], value: Any
+) -> Column:
+    """
+    Collection function: adds an item into a given array at a specified array index.
+    Array indices start at 1, or start from the end if index is negative.
+    Index above array size appends the array, or prepends the array if index is negative,
+    with 'null' elements.
+
+    .. versionadded:: 3.4.0
+
+    Parameters
+    ----------
+    arr : :class:`~pyspark.sql.Column` or str
+        name of column containing an array
+    pos : :class:`~pyspark.sql.Column` or str or int
+        name of Numeric type column indicating position of insertion
+        (starting at index 1, negative position is a start from the back of the array)
+    value :
+        a literal value, or a :class:`~pyspark.sql.Column` expression.
+
+    Returns
+    -------
+    :class:`~pyspark.sql.Column`
         an array of values, including the new specified value
 
     Notes
@@ -573,58 +632,6 @@
             -1,
         ),
     )
-=======
-        numeric value.
-
-    Examples
-    --------
-    >>> df = spark.createDataFrame(["Spark", "PySpark", "Pandas API"], "STRING")
-    >>> df.select(ascii("value")).show()
-    +------------+
-    |ascii(value)|
-    +------------+
-    |          83|
-    |          80|
-    |          80|
-    +------------+
-    """
-    return _invoke_function_over_columns("ascii", col)
-
-
-def asin(col: "ColumnOrName") -> Column:
-    """
-    Computes inverse sine of the input column.
-
-    .. versionadded:: 1.4.0
-
-    .. versionchanged:: 3.4.0
-        Supports Spark Connect.
-
-    Parameters
-    ----------
-    col : :class:`~pyspark.sql.Column` or str
-        target column to compute on.
-
-    Returns
-    -------
-    :class:`~pyspark.sql.Column`
-        inverse sine of `col`, as if computed by `java.lang.Math.asin()`
-
-    Examples
-    --------
-    >>> df = spark.createDataFrame([(0,), (2,)])
-    >>> df.select(asin(df.schema.fieldNames()[0])).show()
-    +--------+
-    |ASIN(_1)|
-    +--------+
-    |     0.0|
-    |     NaN|
-    +--------+
-    """
-    col = _to_column_expr(col)
-    # FIXME: ConstantExpression(float("nan")) gives NULL and not NaN
-    return Column(CaseExpression((col < -1.0) | (col > 1.0), ConstantExpression(float("nan"))).otherwise(FunctionExpression("asin", col)))
->>>>>>> dac83341
 
 
 def array_contains(col: "ColumnOrName", value: Any) -> Column:
