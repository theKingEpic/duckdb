--- conflicted
+++ resolved
@@ -3934,8 +3934,6 @@
     }
 
     public static void test_UUID_binding() throws Exception {
-<<<<<<< HEAD
-=======
         try (Connection conn = DriverManager.getConnection("jdbc:duckdb:");
              PreparedStatement statement = conn.prepareStatement("select '0b17ce61-375c-4ad8-97b3-349d96d35ab1'::UUID");
              ResultSet resultSet = statement.executeQuery()) {
@@ -3960,13 +3958,15 @@
 
     public static void test_struct_use_after_free() throws Exception {
         Object struct, array;
->>>>>>> 4915dd7e
         try (Connection conn = DriverManager.getConnection("jdbc:duckdb:");
-             PreparedStatement statement = conn.prepareStatement("select '0b17ce61-375c-4ad8-97b3-349d96d35ab1'::UUID");
-             ResultSet resultSet = statement.executeQuery()) {
-            resultSet.next();
-            assertEquals(UUID.fromString("0b17ce61-375c-4ad8-97b3-349d96d35ab1"), resultSet.getObject(1));
-        }
+             PreparedStatement stmt = conn.prepareStatement("SELECT struct_pack(hello := 2), [42]");
+             ResultSet rs = stmt.executeQuery()) {
+            rs.next();
+            struct = rs.getObject(1);
+            array = rs.getObject(2);
+        }
+        assertEquals(struct.toString(), "{hello=2}");
+        assertEquals(array.toString(), "[42]");
     }
 
     public static void main(String[] args) throws Exception {
