#include "catch.hpp"
#include "test_helpers.hpp"

#include <iostream>
#include <map>
#include <set>

using namespace duckdb;
using namespace std;

struct OptionValuePair {
	OptionValuePair() {
	}
	OptionValuePair(Value val) : input(val), output(val) {
	}
	OptionValuePair(Value input, Value output) : input(std::move(input)), output(std::move(output)) {
	}

	Value input;
	Value output;
};

struct OptionValueSet {
	OptionValueSet() {
	}
	OptionValueSet(Value val) {
		pairs.emplace_back(std::move(val));
	}
	OptionValueSet(Value input, Value output) {
		pairs.emplace_back(std::move(input), std::move(output));
	}
	OptionValueSet(duckdb::vector<std::string> pairs_p) {
		for (auto &pair : pairs_p) {
			pairs.emplace_back(pair);
		}
	}
	OptionValueSet(duckdb::vector<OptionValuePair> pairs_p) : pairs(std::move(pairs_p)) {
	}

	duckdb::vector<OptionValuePair> pairs;
};

void RequireValueEqual(ConfigurationOption *op, const Value &left, const Value &right, int line);
#define REQUIRE_VALUE_EQUAL(op, lhs, rhs) RequireValueEqual(op, lhs, rhs, __LINE__)

OptionValueSet GetValueForOption(const string &name, LogicalTypeId type) {
	static unordered_map<string, OptionValueSet> value_map = {
	    {"threads", {Value::BIGINT(42), Value::BIGINT(42)}},
	    {"checkpoint_threshold", {"4.0 GiB"}},
	    {"debug_checkpoint_abort", {{"none", "before_truncate", "before_header", "after_free_list_write"}}},
	    {"default_collation", {"nocase"}},
	    {"default_order", {"desc"}},
	    {"default_null_order", {"nulls_first"}},
	    {"disabled_optimizers", {"extension"}},
	    {"debug_force_external", {Value(true)}},
	    {"old_implicit_casting", {Value(true)}},
	    {"prefer_range_joins", {Value(true)}},
	    {"allow_persistent_secrets", {Value(false)}},
	    {"secret_directory", {"/tmp/some/path"}},
	    {"default_secret_storage", {"custom_storage"}},
	    {"custom_extension_repository", {"duckdb.org/no-extensions-here", "duckdb.org/no-extensions-here"}},
	    {"autoinstall_extension_repository", {"duckdb.org/no-extensions-here", "duckdb.org/no-extensions-here"}},
#ifdef DUCKDB_EXTENSION_AUTOLOAD_DEFAULT
	    {"autoload_known_extensions", {!DUCKDB_EXTENSION_AUTOLOAD_DEFAULT}},
#else
	    {"autoload_known_extensions", {true}},
#endif
#ifdef DUCKDB_EXTENSION_AUTOINSTALL_DEFAULT
	    {"autoinstall_known_extensions", {!DUCKDB_EXTENSION_AUTOINSTALL_DEFAULT}},
#else
	    {"autoinstall_known_extensions", {true}},
#endif
	    {"enable_profiling", {"json"}},
	    {"explain_output", {{"all", "optimized_only", "physical_only"}}},
	    {"file_search_path", {"test"}},
	    {"force_compression", {"uncompressed", "Uncompressed"}},
	    {"home_directory", {"test"}},
	    {"allow_extensions_metadata_mismatch", {"true"}},
	    {"extension_directory", {"test"}},
	    {"max_expression_depth", {50}},
	    {"max_memory", {"4.0 GiB"}},
	    {"max_temp_directory_size", {"10.0 GiB"}},
	    {"merge_join_threshold", {73}},
	    {"nested_loop_join_threshold", {73}},
	    {"memory_limit", {"4.0 GiB"}},
	    {"storage_compatibility_version", {"v0.10.0"}},
	    {"ordered_aggregate_threshold", {Value::UBIGINT(idx_t(1) << 12)}},
	    {"null_order", {"nulls_first"}},
	    {"perfect_ht_threshold", {0}},
	    {"pivot_filter_threshold", {999}},
	    {"pivot_limit", {999}},
	    {"partitioned_write_flush_threshold", {123}},
	    {"preserve_identifier_case", {false}},
	    {"preserve_insertion_order", {false}},
	    {"profile_output", {"test"}},
	    {"profiling_mode", {"detailed"}},
	    {"enable_progress_bar_print", {false}},
<<<<<<< HEAD
	    {"scalar_subquery_error_on_multiple_rows", {false}},
=======
	    {"ieee_floating_point_ops", {false}},
>>>>>>> 627a7028
	    {"progress_bar_time", {0}},
	    {"temp_directory", {"tmp"}},
	    {"wal_autocheckpoint", {"4.0 GiB"}},
	    {"force_bitpacking_mode", {"constant"}},
	    {"http_logging_output", {"my_cool_outputfile"}},
	    {"allocator_flush_threshold", {"4.0 GiB"}}};
	// Every option that's not excluded has to be part of this map
	if (!value_map.count(name)) {
		switch (type) {
		case LogicalTypeId::BOOLEAN:
			return OptionValueSet(Value::BOOLEAN(true));
		case LogicalTypeId::TINYINT:
		case LogicalTypeId::SMALLINT:
		case LogicalTypeId::INTEGER:
		case LogicalTypeId::BIGINT:
		case LogicalTypeId::UTINYINT:
		case LogicalTypeId::USMALLINT:
		case LogicalTypeId::UINTEGER:
		case LogicalTypeId::UBIGINT:
			return OptionValueSet(Value::Numeric(type, 42));
		default:
			break;
		}
		REQUIRE(name == "MISSING_FROM_MAP");
	}
	return value_map[name];
}

bool OptionIsExcludedFromTest(const string &name) {
	static unordered_set<string> excluded_options = {
	    "access_mode",
	    "schema",
	    "search_path",
	    "debug_window_mode",
	    "experimental_parallel_csv",
	    "lock_configuration",         // cant change this while db is running
	    "disabled_filesystems",       // cant change this while db is running
	    "enable_external_access",     // cant change this while db is running
	    "allow_unsigned_extensions",  // cant change this while db is running
	    "allow_community_extensions", // cant change this while db is running
	    "allow_unredacted_secrets",   // cant change this while db is running
	    "streaming_buffer_size",
	    "log_query_path",
	    "password",
	    "username",
	    "user",
	    "external_threads", // tested in test_threads.cpp
	    "profiling_output", // just an alias
	    "duckdb_api",
	    "custom_user_agent",
	    "custom_profiling_settings",
	    "custom_user_agent",
	    "default_block_size",
	    "index_scan_percentage",
	    "index_scan_max_count"};
	return excluded_options.count(name) == 1;
}

bool ValueEqual(const Value &left, const Value &right) {
	return Value::NotDistinctFrom(left, right);
}

void RequireValueEqual(const ConfigurationOption &op, const Value &left, const Value &right, int line) {
	if (ValueEqual(left, right)) {
		return;
	}
	auto error = StringUtil::Format("\nLINE[%d] (Option:%s) | Expected left:'%s' and right:'%s' to be equal", line,
	                                op.name, left.ToString(), right.ToString());
	cerr << error << endl;
	REQUIRE(false);
}

//! New options should be added to the value_map in GetValueForOption
//! Or added to the 'excluded_options' in OptionIsExcludedFromTest
TEST_CASE("Test RESET statement for ClientConfig options", "[api]") {
	// Create a connection
	DuckDB db(nullptr);
	Connection con(db);
	con.Query("BEGIN TRANSACTION");
	con.Query("PRAGMA disable_profiling");

	auto &config = DBConfig::GetConfig(*db.instance);
	// Get all configuration options
	auto options = config.GetOptions();

	// Test RESET for every option
	for (auto &option : options) {
		if (OptionIsExcludedFromTest(option.name)) {
			continue;
		}

		auto op = config.GetOptionByName(option.name);
		REQUIRE(op);

		// Get the current value of the option
		auto original_value = op->get_setting(*con.context);

		auto value_set = GetValueForOption(option.name, option.parameter_type);
		// verify that at least one value is different
		bool any_different = false;
		string options;
		for (auto &value_pair : value_set.pairs) {
			if (!ValueEqual(original_value, value_pair.output)) {
				any_different = true;
			} else {
				if (!options.empty()) {
					options += ", ";
				}
				options += value_pair.output.ToString();
			}
		}
		if (!any_different) {
			auto error = StringUtil::Format(
			    "\n(Option:%s) | Expected original value '%s' and provided option '%s' to be different", op->name,
			    original_value.ToString(), options);
			cerr << error << endl;
			REQUIRE(false);
		}
		for (auto &value_pair : value_set.pairs) {
			// Get the new value for the option
			auto input = value_pair.input.DefaultCastAs(op->parameter_type);
			// Set the new option
			if (op->set_local) {
				op->set_local(*con.context, input);
			} else {
				op->set_global(db.instance.get(), config, input);
			}
			// Get the value of the option again
			auto changed_value = op->get_setting(*con.context);
			REQUIRE_VALUE_EQUAL(*op, changed_value, value_pair.output);

			if (op->reset_local) {
				op->reset_local(*con.context);
			} else {
				op->reset_global(db.instance.get(), config);
			}

			// Get the reset value of the option
			auto reset_value = op->get_setting(*con.context);
			REQUIRE_VALUE_EQUAL(*op, reset_value, original_value);
		}
	}
}<|MERGE_RESOLUTION|>--- conflicted
+++ resolved
@@ -95,11 +95,8 @@
 	    {"profile_output", {"test"}},
 	    {"profiling_mode", {"detailed"}},
 	    {"enable_progress_bar_print", {false}},
-<<<<<<< HEAD
 	    {"scalar_subquery_error_on_multiple_rows", {false}},
-=======
 	    {"ieee_floating_point_ops", {false}},
->>>>>>> 627a7028
 	    {"progress_bar_time", {0}},
 	    {"temp_directory", {"tmp"}},
 	    {"wal_autocheckpoint", {"4.0 GiB"}},
