--- conflicted
+++ resolved
@@ -5,15 +5,12 @@
 statement ok
 PRAGMA enable_verification
 
-<<<<<<< HEAD
-=======
 # first iteration runs externally, second runs normally
 statement ok
 PRAGMA force_external
 
 loop i 0 2
 
->>>>>>> 8e212c55
 # string that is longer than Storage::BLOCK_SIZE - this tests whether RowDataCollection dynamically increases block capacity
 statement ok
 select range % 2 i, string_agg('thisstringis200characterslong..........................................................................................................................................................................') s from range(100000) group by i order by i
@@ -457,10 +454,7 @@
 276	>>>Linda Mitchell	Sales Representative	4
 275	>>>Michael Blythe	Sales Representative	4
 285	>>Syed Abbas	Pacific Sales Manager	3
-<<<<<<< HEAD
 286	>>>Lynn Tsoflias	Sales Representative	4
-=======
-286	>>>Lynn Tsoflias	Sales Representative	4
 
 statement ok
 DROP TABLE t0;
@@ -510,5 +504,4 @@
 statement ok
 PRAGMA disable_force_external
 
-endloop
->>>>>>> 8e212c55
+endloop