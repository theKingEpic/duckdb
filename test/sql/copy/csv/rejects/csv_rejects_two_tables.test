# name: test/sql/copy/csv/rejects/csv_rejects_two_tables.test
# group: [rejects]

require skip_reload

# Test will fail on windows because byte_position is slightly different due to \r\n instead of \n
require notwindows

# Ensure that we can get the schema if we reduce the sample size and ignore errors
query IIIII
SELECT typeof(first(column0)), typeof(first(column1)), COUNT(*), SUM(column0), MAX(len(column1)) FROM read_csv_auto(
    'data/csv/error/mismatch/big_bad*.csv',
    sample_size=1,
    store_rejects=true);
----
BIGINT	VARCHAR	11044	11044	2


query IIIIIIIIIIII
SELECT * EXCLUDE (scan_id) FROM reject_scans order by all;
----
<<<<<<< HEAD
0	data/csv/error/mismatch/big_bad2.csv	,	"	"	\n	0	0	{'column0': 'BIGINT','column1': 'VARCHAR'}	NULL	NULL	sample_size=1, store_rejects=true
1	data/csv/error/mismatch/big_bad.csv	,	"	"	\n	0	0	{'column0': 'BIGINT','column1': 'VARCHAR'}	NULL	NULL	sample_size=1, store_rejects=true
=======
0	data/csv/error/mismatch/big_bad.csv	,	\0	\0	\n	0	0	{'column0': 'BIGINT','column1': 'VARCHAR'}	NULL	NULL	sample_size=1, store_rejects=true
1	data/csv/error/mismatch/big_bad2.csv	,	\0	\0	\n	0	0	{'column0': 'BIGINT','column1': 'VARCHAR'}	NULL	NULL	sample_size=1, store_rejects=true
>>>>>>> 98e74845

query IIIIIIIII
SELECT * EXCLUDE (scan_id) FROM reject_errors order by all;
----
0	3680	18396	18396	1	column0	CAST	B, A	Error when converting column "column0". Could not convert string "B" to 'BIGINT'
0	5680	28396	28396	1	column0	CAST	C, A	Error when converting column "column0". Could not convert string "C" to 'BIGINT'
1	2176	10876	10876	1	column0	CAST	B, A	Error when converting column "column0". Could not convert string "B" to 'BIGINT'
1	4176	20876	20876	1	column0	CAST	C, A	Error when converting column "column0". Could not convert string "C" to 'BIGINT'

# Test giving the name of errors table
statement error
SELECT typeof(first(column0)), typeof(first(column1)), COUNT(*), SUM(column0), MAX(len(column1)) FROM read_csv_auto(
    'data/csv/error/mismatch/big_bad*.csv',
    sample_size=1,
    rejects_table = 'rejects_errors_2');
----
Reject Scan Table name "reject_scans" is already in use. Either drop the used name(s), or give other name options in the CSV Reader function.

statement ok
drop table reject_scans;

query IIIII
SELECT typeof(first(column0)), typeof(first(column1)), COUNT(*), SUM(column0), MAX(len(column1)) FROM read_csv_auto(
    'data/csv/error/mismatch/big_bad*.csv',
    sample_size=1,
    rejects_table = 'rejects_errors_2'
    );
----
BIGINT	VARCHAR	11044	11044	2

query IIIIIIIIIIII
SELECT * EXCLUDE (scan_id) FROM reject_scans order by all;
----
<<<<<<< HEAD
0	data/csv/error/mismatch/big_bad2.csv	,	"	"	\n	0	0	{'column0': 'BIGINT','column1': 'VARCHAR'}	NULL	NULL	rejects_table='rejects_errors_2', sample_size=1
1	data/csv/error/mismatch/big_bad.csv	,	"	"	\n	0	0	{'column0': 'BIGINT','column1': 'VARCHAR'}	NULL	NULL	rejects_table='rejects_errors_2', sample_size=1
=======
0	data/csv/error/mismatch/big_bad.csv	,	\0	\0	\n	0	0	{'column0': 'BIGINT','column1': 'VARCHAR'}	NULL	NULL	rejects_table='rejects_errors_2', sample_size=1
1	data/csv/error/mismatch/big_bad2.csv	,	\0	\0	\n	0	0	{'column0': 'BIGINT','column1': 'VARCHAR'}	NULL	NULL	rejects_table='rejects_errors_2', sample_size=1
>>>>>>> 98e74845

query IIIIIIIII
SELECT * EXCLUDE (scan_id) FROM rejects_errors_2 order by all;
----
0	3680	18396	18396	1	column0	CAST	B, A	Error when converting column "column0". Could not convert string "B" to 'BIGINT'
0	5680	28396	28396	1	column0	CAST	C, A	Error when converting column "column0". Could not convert string "C" to 'BIGINT'
1	2176	10876	10876	1	column0	CAST	B, A	Error when converting column "column0". Could not convert string "B" to 'BIGINT'
1	4176	20876	20876	1	column0	CAST	C, A	Error when converting column "column0". Could not convert string "C" to 'BIGINT'

statement ok
drop table reject_errors;

# Test giving the name of scans table
query IIIII
SELECT typeof(first(column0)), typeof(first(column1)), COUNT(*), SUM(column0), MAX(len(column1)) FROM read_csv_auto(
    'data/csv/error/mismatch/big_bad*.csv',
    sample_size=1,
    rejects_scan = 'rejects_scan_2');
----
BIGINT	VARCHAR	11044	11044	2

query IIIIIIIIIIII
SELECT * EXCLUDE (scan_id) FROM rejects_scan_2 order by all;
----
<<<<<<< HEAD
0	data/csv/error/mismatch/big_bad2.csv	,	"	"	\n	0	0	{'column0': 'BIGINT','column1': 'VARCHAR'}	NULL	NULL	rejects_scan='rejects_scan_2', sample_size=1
1	data/csv/error/mismatch/big_bad.csv	,	"	"	\n	0	0	{'column0': 'BIGINT','column1': 'VARCHAR'}	NULL	NULL	rejects_scan='rejects_scan_2', sample_size=1
=======
0	data/csv/error/mismatch/big_bad.csv	,	\0	\0	\n	0	0	{'column0': 'BIGINT','column1': 'VARCHAR'}	NULL	NULL	rejects_scan='rejects_scan_2', sample_size=1
1	data/csv/error/mismatch/big_bad2.csv	,	\0	\0	\n	0	0	{'column0': 'BIGINT','column1': 'VARCHAR'}	NULL	NULL	rejects_scan='rejects_scan_2', sample_size=1
>>>>>>> 98e74845

query IIIIIIIII
SELECT * EXCLUDE (scan_id) FROM reject_errors order by all;
----
0	3680	18396	18396	1	column0	CAST	B, A	Error when converting column "column0". Could not convert string "B" to 'BIGINT'
0	5680	28396	28396	1	column0	CAST	C, A	Error when converting column "column0". Could not convert string "C" to 'BIGINT'
1	2176	10876	10876	1	column0	CAST	B, A	Error when converting column "column0". Could not convert string "B" to 'BIGINT'
1	4176	20876	20876	1	column0	CAST	C, A	Error when converting column "column0". Could not convert string "C" to 'BIGINT'

# Test giving the name of both tables
query IIIII
SELECT typeof(first(column0)), typeof(first(column1)), COUNT(*), SUM(column0), MAX(len(column1)) FROM read_csv_auto(
    'data/csv/error/mismatch/big_bad*.csv',
    sample_size=1,
    rejects_scan = 'rejects_scan_3',
     rejects_table = 'rejects_errors_3'
    );
----
BIGINT	VARCHAR	11044	11044	2

query IIIIIIIIIIII
SELECT * EXCLUDE (scan_id)
FROM rejects_scan_3 order by all;
----
<<<<<<< HEAD
0	data/csv/error/mismatch/big_bad2.csv	,	"	"	\n	0	0	{'column0': 'BIGINT','column1': 'VARCHAR'}	NULL	NULL	rejects_scan='rejects_scan_3', rejects_table='rejects_errors_3', sample_size=1
1	data/csv/error/mismatch/big_bad.csv	,	"	"	\n	0	0	{'column0': 'BIGINT','column1': 'VARCHAR'}	NULL	NULL	rejects_scan='rejects_scan_3', rejects_table='rejects_errors_3', sample_size=1
=======
0	data/csv/error/mismatch/big_bad.csv	,	\0	\0	\n	0	0	{'column0': 'BIGINT','column1': 'VARCHAR'}	NULL	NULL	rejects_scan='rejects_scan_3', rejects_table='rejects_errors_3', sample_size=1
1	data/csv/error/mismatch/big_bad2.csv	,	\0	\0	\n	0	0	{'column0': 'BIGINT','column1': 'VARCHAR'}	NULL	NULL	rejects_scan='rejects_scan_3', rejects_table='rejects_errors_3', sample_size=1
>>>>>>> 98e74845

query IIIIIIIII
SELECT * EXCLUDE (scan_id) FROM rejects_errors_3 order by all;
----
0	3680	18396	18396	1	column0	CAST	B, A	Error when converting column "column0". Could not convert string "B" to 'BIGINT'
0	5680	28396	28396	1	column0	CAST	C, A	Error when converting column "column0". Could not convert string "C" to 'BIGINT'
1	2176	10876	10876	1	column0	CAST	B, A	Error when converting column "column0". Could not convert string "B" to 'BIGINT'
1	4176	20876	20876	1	column0	CAST	C, A	Error when converting column "column0". Could not convert string "C" to 'BIGINT'

statement ok
drop table reject_errors;

statement ok
drop table reject_scans;


# Test giving the name of an existing table to the errors table
statement ok
create temporary table t (a integer);

statement error
SELECT typeof(first(column0)), typeof(first(column1)), COUNT(*), SUM(column0), MAX(len(column1)) FROM read_csv_auto(
    'data/csv/error/mismatch/big_bad*.csv',
    sample_size=1,
    rejects_table = 't'
    );
----
Reject Error Table name "t" is already in use. Either drop the used name(s), or give other name options in the CSV Reader function.

# Test giving the name of an existing table to the scans table

statement error
SELECT typeof(first(column0)), typeof(first(column1)), COUNT(*), SUM(column0), MAX(len(column1)) FROM read_csv_auto(
    'data/csv/error/mismatch/big_bad*.csv',
    sample_size=1,
    rejects_scan = 't'
    );
----
Reject Scan Table name "t" is already in use. Either drop the used name(s), or give other name options in the CSV Reader function.

statement error
SELECT typeof(first(column0)), typeof(first(column1)), COUNT(*), SUM(column0), MAX(len(column1)) FROM read_csv_auto(
    'data/csv/error/mismatch/big_bad*.csv',
    sample_size=1,
    rejects_table = 't',
    rejects_scan = 't'
    );
----
The names of the rejects scan and rejects error tables can't be the same. Use different names for these tables.

# Test giving the name of the tables with store_rejects and/or ignore_errors set to false throws
statement error
SELECT typeof(first(column0)), typeof(first(column1)), COUNT(*), SUM(column0), MAX(len(column1)) FROM read_csv_auto(
    'data/csv/error/mismatch/big_bad*.csv',
    sample_size=1,
    rejects_scan = 'rejects_scan_3',
     rejects_table = 'rejects_errors_3',
     ignore_errors = false
    );
----
STORE_REJECTS option is only supported when IGNORE_ERRORS is not manually set to false

statement error
SELECT typeof(first(column0)), typeof(first(column1)), COUNT(*), SUM(column0), MAX(len(column1)) FROM read_csv_auto(
    'data/csv/error/mismatch/big_bad*.csv',
    sample_size=1,
    store_rejects = true,
     ignore_errors = false
    );
----
STORE_REJECTS option is only supported when IGNORE_ERRORS is not manually set to false

statement error
SELECT typeof(first(column0)), typeof(first(column1)), COUNT(*), SUM(column0), MAX(len(column1)) FROM read_csv_auto(
    'data/csv/error/mismatch/big_bad*.csv',
    sample_size=1,
     rejects_table = 'rejects_errors_3',
     ignore_errors = false
    );
----
STORE_REJECTS option is only supported when IGNORE_ERRORS is not manually set to false

statement error
SELECT typeof(first(column0)), typeof(first(column1)), COUNT(*), SUM(column0), MAX(len(column1)) FROM read_csv_auto(
    'data/csv/error/mismatch/big_bad*.csv',
    sample_size=1,
    rejects_scan = 'rejects_scan_3',
     ignore_errors = false
    );
----
STORE_REJECTS option is only supported when IGNORE_ERRORS is not manually set to false

statement error
SELECT typeof(first(column0)), typeof(first(column1)), COUNT(*), SUM(column0), MAX(len(column1)) FROM read_csv_auto(
    'data/csv/error/mismatch/big_bad*.csv',
    sample_size=1,
    rejects_scan = 'rejects_scan_3',
     rejects_table = 'rejects_errors_3',
     store_rejects = false
    );
----
REJECTS_TABLE option is only supported when store_rejects is not manually set to false

statement error
SELECT typeof(first(column0)), typeof(first(column1)), COUNT(*), SUM(column0), MAX(len(column1)) FROM read_csv_auto(
    'data/csv/error/mismatch/big_bad*.csv',
    sample_size=1,
     rejects_table = 'rejects_errors_3',
     store_rejects = false
    );
----
REJECTS_TABLE option is only supported when store_rejects is not manually set to false

statement error
SELECT typeof(first(column0)), typeof(first(column1)), COUNT(*), SUM(column0), MAX(len(column1)) FROM read_csv_auto(
    'data/csv/error/mismatch/big_bad*.csv',
    sample_size=1,
    rejects_scan = 'rejects_scan_3',
     store_rejects = false
    );
----
REJECTS_SCAN option is only supported when store_rejects is not manually set to false

# Add a test where both tables have the same name (This should fail, because they both have the same name)
statement error
SELECT typeof(first(column0)), typeof(first(column1)), COUNT(*), SUM(column0), MAX(len(column1)) FROM read_csv_auto(
    'data/csv/error/mismatch/big_bad*.csv',
    sample_size=1,
    rejects_scan = 'same_name_because_why_not',
    rejects_table = 'same_name_because_why_not',
    store_rejects = true
    );
----
The names of the rejects scan and rejects error tables can't be the same. Use different names for these tables.

# This hopefully doesn't fail because the names don't get registered if they fail.
statement ok
SELECT typeof(first(column0)), typeof(first(column1)), COUNT(*), SUM(column0), MAX(len(column1)) FROM read_csv_auto(
    'data/csv/error/mismatch/big_bad*.csv',
    sample_size=1,
    rejects_scan = 'same_name_because_why_not',
    rejects_table = 'same_name_because_why_not_2',
    store_rejects = true);<|MERGE_RESOLUTION|>--- conflicted
+++ resolved
@@ -19,13 +19,8 @@
 query IIIIIIIIIIII
 SELECT * EXCLUDE (scan_id) FROM reject_scans order by all;
 ----
-<<<<<<< HEAD
-0	data/csv/error/mismatch/big_bad2.csv	,	"	"	\n	0	0	{'column0': 'BIGINT','column1': 'VARCHAR'}	NULL	NULL	sample_size=1, store_rejects=true
-1	data/csv/error/mismatch/big_bad.csv	,	"	"	\n	0	0	{'column0': 'BIGINT','column1': 'VARCHAR'}	NULL	NULL	sample_size=1, store_rejects=true
-=======
-0	data/csv/error/mismatch/big_bad.csv	,	\0	\0	\n	0	0	{'column0': 'BIGINT','column1': 'VARCHAR'}	NULL	NULL	sample_size=1, store_rejects=true
-1	data/csv/error/mismatch/big_bad2.csv	,	\0	\0	\n	0	0	{'column0': 'BIGINT','column1': 'VARCHAR'}	NULL	NULL	sample_size=1, store_rejects=true
->>>>>>> 98e74845
+0	data/csv/error/mismatch/big_bad2.csv	,	\0	\0	\n	0	0	{'column0': 'BIGINT','column1': 'VARCHAR'}	NULL	NULL	sample_size=1, store_rejects=true
+1	data/csv/error/mismatch/big_bad.csv	,	\0	\0	\n	0	0	{'column0': 'BIGINT','column1': 'VARCHAR'}	NULL	NULL	sample_size=1, store_rejects=true
 
 query IIIIIIIII
 SELECT * EXCLUDE (scan_id) FROM reject_errors order by all;
@@ -59,13 +54,8 @@
 query IIIIIIIIIIII
 SELECT * EXCLUDE (scan_id) FROM reject_scans order by all;
 ----
-<<<<<<< HEAD
-0	data/csv/error/mismatch/big_bad2.csv	,	"	"	\n	0	0	{'column0': 'BIGINT','column1': 'VARCHAR'}	NULL	NULL	rejects_table='rejects_errors_2', sample_size=1
-1	data/csv/error/mismatch/big_bad.csv	,	"	"	\n	0	0	{'column0': 'BIGINT','column1': 'VARCHAR'}	NULL	NULL	rejects_table='rejects_errors_2', sample_size=1
-=======
-0	data/csv/error/mismatch/big_bad.csv	,	\0	\0	\n	0	0	{'column0': 'BIGINT','column1': 'VARCHAR'}	NULL	NULL	rejects_table='rejects_errors_2', sample_size=1
-1	data/csv/error/mismatch/big_bad2.csv	,	\0	\0	\n	0	0	{'column0': 'BIGINT','column1': 'VARCHAR'}	NULL	NULL	rejects_table='rejects_errors_2', sample_size=1
->>>>>>> 98e74845
+0	data/csv/error/mismatch/big_bad2.csv	,	\0	\0	\n	0	0	{'column0': 'BIGINT','column1': 'VARCHAR'}	NULL	NULL	rejects_table='rejects_errors_2', sample_size=1
+1	data/csv/error/mismatch/big_bad.csv	,	\0	\0	\n	0	0	{'column0': 'BIGINT','column1': 'VARCHAR'}	NULL	NULL	rejects_table='rejects_errors_2', sample_size=1
 
 query IIIIIIIII
 SELECT * EXCLUDE (scan_id) FROM rejects_errors_2 order by all;
@@ -90,13 +80,8 @@
 query IIIIIIIIIIII
 SELECT * EXCLUDE (scan_id) FROM rejects_scan_2 order by all;
 ----
-<<<<<<< HEAD
-0	data/csv/error/mismatch/big_bad2.csv	,	"	"	\n	0	0	{'column0': 'BIGINT','column1': 'VARCHAR'}	NULL	NULL	rejects_scan='rejects_scan_2', sample_size=1
-1	data/csv/error/mismatch/big_bad.csv	,	"	"	\n	0	0	{'column0': 'BIGINT','column1': 'VARCHAR'}	NULL	NULL	rejects_scan='rejects_scan_2', sample_size=1
-=======
-0	data/csv/error/mismatch/big_bad.csv	,	\0	\0	\n	0	0	{'column0': 'BIGINT','column1': 'VARCHAR'}	NULL	NULL	rejects_scan='rejects_scan_2', sample_size=1
-1	data/csv/error/mismatch/big_bad2.csv	,	\0	\0	\n	0	0	{'column0': 'BIGINT','column1': 'VARCHAR'}	NULL	NULL	rejects_scan='rejects_scan_2', sample_size=1
->>>>>>> 98e74845
+0	data/csv/error/mismatch/big_bad2.csv	,	\0	\0	\n	0	0	{'column0': 'BIGINT','column1': 'VARCHAR'}	NULL	NULL	rejects_scan='rejects_scan_2', sample_size=1
+1	data/csv/error/mismatch/big_bad.csv	,	\0	\0	\n	0	0	{'column0': 'BIGINT','column1': 'VARCHAR'}	NULL	NULL	rejects_scan='rejects_scan_2', sample_size=1
 
 query IIIIIIIII
 SELECT * EXCLUDE (scan_id) FROM reject_errors order by all;
@@ -121,13 +106,8 @@
 SELECT * EXCLUDE (scan_id)
 FROM rejects_scan_3 order by all;
 ----
-<<<<<<< HEAD
-0	data/csv/error/mismatch/big_bad2.csv	,	"	"	\n	0	0	{'column0': 'BIGINT','column1': 'VARCHAR'}	NULL	NULL	rejects_scan='rejects_scan_3', rejects_table='rejects_errors_3', sample_size=1
-1	data/csv/error/mismatch/big_bad.csv	,	"	"	\n	0	0	{'column0': 'BIGINT','column1': 'VARCHAR'}	NULL	NULL	rejects_scan='rejects_scan_3', rejects_table='rejects_errors_3', sample_size=1
-=======
-0	data/csv/error/mismatch/big_bad.csv	,	\0	\0	\n	0	0	{'column0': 'BIGINT','column1': 'VARCHAR'}	NULL	NULL	rejects_scan='rejects_scan_3', rejects_table='rejects_errors_3', sample_size=1
-1	data/csv/error/mismatch/big_bad2.csv	,	\0	\0	\n	0	0	{'column0': 'BIGINT','column1': 'VARCHAR'}	NULL	NULL	rejects_scan='rejects_scan_3', rejects_table='rejects_errors_3', sample_size=1
->>>>>>> 98e74845
+0	data/csv/error/mismatch/big_bad2.csv	,	\0	\0	\n	0	0	{'column0': 'BIGINT','column1': 'VARCHAR'}	NULL	NULL	rejects_scan='rejects_scan_3', rejects_table='rejects_errors_3', sample_size=1
+1	data/csv/error/mismatch/big_bad.csv	,	\0	\0	\n	0	0	{'column0': 'BIGINT','column1': 'VARCHAR'}	NULL	NULL	rejects_scan='rejects_scan_3', rejects_table='rejects_errors_3', sample_size=1
 
 query IIIIIIIII
 SELECT * EXCLUDE (scan_id) FROM rejects_errors_3 order by all;
