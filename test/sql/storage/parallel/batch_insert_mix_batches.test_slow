# name: test/sql/storage/parallel/batch_insert_mix_batches.test_slow
# description: Test batch insert with small batches
# group: [parallel]

require parquet

load __TEST_DIR__/insert_mix_batches.db

statement ok
COPY (FROM range(100000) tbl(i)) TO '__TEST_DIR__/mix_batches_small.parquet' (ROW_GROUP_SIZE 5000)

statement ok
COPY (FROM range(100000, 400000) tbl(i)) TO '__TEST_DIR__/mix_batches_large.parquet' (ROW_GROUP_SIZE 200000)

statement ok
COPY (FROM range(400000, 700000) tbl(i)) TO '__TEST_DIR__/mix_batches_odd.parquet' (ROW_GROUP_SIZE 999)

statement ok
COPY (FROM range(700000, 1000000) tbl(i)) TO '__TEST_DIR__/mix_batches_odd_again.parquet' (ROW_GROUP_SIZE 99979)


# create views that read the batches
statement ok
CREATE VIEW v1 AS SELECT * FROM parquet_scan(['__TEST_DIR__/mix_batches_small.parquet', '__TEST_DIR__/mix_batches_large.parquet', '__TEST_DIR__/mix_batches_odd.parquet',  '__TEST_DIR__/mix_batches_odd_again.parquet'])

statement ok
CREATE VIEW v2 AS FROM v1 WHERE (i//10000)%2=0;

statement ok
CREATE VIEW v3 AS FROM v1 WHERE (i//10000)%2=0 OR (i>200000 AND i < 400000) OR (i>600000 AND i < 800000);

loop i 0 2

query I
CREATE TABLE integers AS FROM v1;
----
1000000

# verify that we are not consuming an unnecessarily giant amount of blocks
# we have a total of 1.1M values - this should not be more than 20 row groups (ideally it is 10)
query I
select count(distinct row_group_id) < 20 from pragma_storage_info('integers');
----
true

query IIIII
SELECT SUM(i), MIN(i), MAX(i), COUNT(i), COUNT(*) FROM v1
----
499999500000	0	999999	1000000	1000000

query IIIII
SELECT SUM(i), MIN(i), MAX(i), COUNT(i), COUNT(*) FROM integers
----
499999500000	0	999999	1000000	1000000

query I
SELECT * FROM v1 LIMIT 5 OFFSET 99998
----
99998
99999
100000
100001
100002

query I
SELECT * FROM integers LIMIT 5 OFFSET 99998
----
99998
99999
100000
100001
100002

# now do the same, but filter out half of the values
query I
CREATE TABLE integers2 AS FROM v2
----
500000

# verify that we are not consuming an unnecessarily giant amount of blocks
# we have a total of 500K values - this should not be more than 20 row groups (ideally it is 5)
query I
select count(distinct row_group_id) < 20 from pragma_storage_info('integers2');
----
true

query IIIII
SELECT SUM(i), MIN(i), MAX(i), COUNT(i), COUNT(*) FROM v2
----
247499750000	0	989999	500000	500000

query IIIII
SELECT SUM(i), MIN(i), MAX(i), COUNT(i), COUNT(*) FROM integers2
----
247499750000	0	989999	500000	500000

query I
SELECT * FROM v2 LIMIT 5 OFFSET 99998
----
189998
189999
200000
200001
200002

query I
SELECT * FROM integers2 LIMIT 5 OFFSET 99998
----
189998
189999
200000
200001
200002

# do it again, but this time only filter out SOME small batches
query I
CREATE TABLE integers3 AS FROM v3
----
700000

# verify that we are not consuming an unnecessarily giant amount of blocks
# we have a total of 750K values - this should not be more than 20 row groups (ideally it is 7)
query I
select count(distinct row_group_id) < 20 from pragma_storage_info('integers3');
----
true

query IIIII
SELECT SUM(i), MIN(i), MAX(i), COUNT(i), COUNT(*) FROM v3
----
348499650000	0	989999	700000	700000

query IIIII
SELECT SUM(i), MIN(i), MAX(i), COUNT(i), COUNT(*) FROM integers3
----
348499650000	0	989999	700000	700000

query I
SELECT * FROM v3 LIMIT 5 OFFSET 9999
----
9999
20000
20001
20002
20003

query I
SELECT * FROM integers3 LIMIT 5 OFFSET 9999
----
9999
20000
20001
20002
20003

statement ok
DROP TABLE integers

statement ok
DROP TABLE integers2

statement ok
DROP TABLE integers3

statement ok
<<<<<<< HEAD
<<<<<<< HEAD
DROP VIEW v1 CASCADE;
=======
=======
>>>>>>> d58cc56f
drop view if exists v2;

statement ok
drop view if exists v3;
<<<<<<< HEAD
>>>>>>> upstream/main
=======
>>>>>>> d58cc56f

# create views that read the batches using unions
statement ok
CREATE OR REPLACE VIEW v1 AS FROM '__TEST_DIR__/mix_batches_small.parquet' UNION ALL FROM '__TEST_DIR__/mix_batches_large.parquet' UNION ALL FROM '__TEST_DIR__/mix_batches_odd.parquet' UNION ALL FROM '__TEST_DIR__/mix_batches_odd_again.parquet'

statement ok
CREATE OR REPLACE VIEW v2 AS FROM v1 WHERE (i//10000)%2=0;

statement ok
CREATE OR REPLACE VIEW v3 AS FROM v1 WHERE (i//10000)%2=0 OR (i>200000 AND i < 400000) OR (i>600000 AND i < 800000);

endloop


statement ok
CREATE TABLE integers4(i INTEGER)

# mix batches transaction
statement ok
BEGIN TRANSACTION

statement ok
INSERT INTO integers4 FROM '__TEST_DIR__/mix_batches_small.parquet'

statement ok
INSERT INTO integers4 FROM '__TEST_DIR__/mix_batches_large.parquet'

statement ok
INSERT INTO integers4 FROM '__TEST_DIR__/mix_batches_odd.parquet'

statement ok
INSERT INTO integers4 FROM '__TEST_DIR__/mix_batches_odd_again.parquet'

statement ok
COMMIT

query I
select count(distinct row_group_id) < 20 from pragma_storage_info('integers4');
----
true

query IIIII
SELECT SUM(i), MIN(i), MAX(i), COUNT(i), COUNT(*) FROM integers4
----
499999500000	0	999999	1000000	1000000

query I
SELECT * FROM integers4 LIMIT 5 OFFSET 99998
----
99998
99999
100000
100001
100002<|MERGE_RESOLUTION|>--- conflicted
+++ resolved
@@ -163,20 +163,10 @@
 DROP TABLE integers3
 
 statement ok
-<<<<<<< HEAD
-<<<<<<< HEAD
-DROP VIEW v1 CASCADE;
-=======
-=======
->>>>>>> d58cc56f
 drop view if exists v2;
 
 statement ok
 drop view if exists v3;
-<<<<<<< HEAD
->>>>>>> upstream/main
-=======
->>>>>>> d58cc56f
 
 # create views that read the batches using unions
 statement ok
