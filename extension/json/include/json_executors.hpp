--- conflicted
+++ resolved
@@ -34,11 +34,7 @@
 	static void BinaryExecute(DataChunk &args, ExpressionState &state, Vector &result,
 	                          std::function<T(yyjson_val *, yyjson_alc *, Vector &)> fun) {
 		auto &func_expr = state.expr.Cast<BoundFunctionExpression>();
-<<<<<<< HEAD
-		const auto &info = (JSONReadFunctionData &)*func_expr.bind_info;
-=======
 		const auto &info = func_expr.bind_info->Cast<JSONReadFunctionData>();
->>>>>>> da69aeaa
 		auto &lstate = JSONFunctionLocalState::ResetAndGet(state);
 		auto alc = lstate.json_allocator.GetYYAlc();
 
@@ -81,11 +77,7 @@
 	static void ExecuteMany(DataChunk &args, ExpressionState &state, Vector &result,
 	                        std::function<T(yyjson_val *, yyjson_alc *, Vector &)> fun) {
 		auto &func_expr = state.expr.Cast<BoundFunctionExpression>();
-<<<<<<< HEAD
-		const auto &info = (JSONReadManyFunctionData &)*func_expr.bind_info;
-=======
 		const auto &info = func_expr.bind_info->Cast<JSONReadManyFunctionData>();
->>>>>>> da69aeaa
 		auto &lstate = JSONFunctionLocalState::ResetAndGet(state);
 		auto alc = lstate.json_allocator.GetYYAlc();
 		D_ASSERT(info.ptrs.size() == info.lens.size());
