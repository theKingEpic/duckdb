--- conflicted
+++ resolved
@@ -63,12 +63,8 @@
 public:
 	ParquetWriter(FileSystem &fs, string file_name, vector<LogicalType> types, vector<string> names,
 	              duckdb_parquet::format::CompressionCodec::type codec, ChildFieldIDs field_ids,
-<<<<<<< HEAD
-	              const vector<pair<string, string>> &kv_metadata);
-=======
 	              const vector<pair<string, string>> &kv_metadata,
 	              shared_ptr<ParquetEncryptionConfig> encryption_config);
->>>>>>> 4915dd7e
 
 public:
 	void PrepareRowGroup(ColumnDataCollection &buffer, PreparedRowGroup &result);
