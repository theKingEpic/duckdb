#include "column_reader.hpp"

#include "reader/boolean_column_reader.hpp"
#include "brotli/decode.h"
#include "reader/callback_column_reader.hpp"
#include "reader/cast_column_reader.hpp"
#include "reader/decimal_column_reader.hpp"
#include "duckdb.hpp"
#include "reader/expression_column_reader.hpp"
#include "reader/interval_column_reader.hpp"
#include "reader/list_column_reader.hpp"
#include "lz4.hpp"
#include "miniz_wrapper.hpp"
#include "reader/null_column_reader.hpp"
#include "parquet_reader.hpp"
#include "parquet_timestamp.hpp"
#include "reader/row_number_column_reader.hpp"
#include "snappy.h"
#include "reader/string_column_reader.hpp"
#include "reader/struct_column_reader.hpp"
#include "reader/templated_column_reader.hpp"
#include "reader/uuid_column_reader.hpp"
#include "zstd.h"

#include "duckdb/storage/table/column_segment.hpp"
#include "duckdb/common/helper.hpp"
#include "duckdb/common/types/bit.hpp"

namespace duckdb {

using duckdb_parquet::CompressionCodec;
using duckdb_parquet::ConvertedType;
using duckdb_parquet::Encoding;
using duckdb_parquet::PageType;
using duckdb_parquet::Type;

const uint64_t ParquetDecodeUtils::BITPACK_MASKS[] = {0,
                                                      1,
                                                      3,
                                                      7,
                                                      15,
                                                      31,
                                                      63,
                                                      127,
                                                      255,
                                                      511,
                                                      1023,
                                                      2047,
                                                      4095,
                                                      8191,
                                                      16383,
                                                      32767,
                                                      65535,
                                                      131071,
                                                      262143,
                                                      524287,
                                                      1048575,
                                                      2097151,
                                                      4194303,
                                                      8388607,
                                                      16777215,
                                                      33554431,
                                                      67108863,
                                                      134217727,
                                                      268435455,
                                                      536870911,
                                                      1073741823,
                                                      2147483647,
                                                      4294967295,
                                                      8589934591,
                                                      17179869183,
                                                      34359738367,
                                                      68719476735,
                                                      137438953471,
                                                      274877906943,
                                                      549755813887,
                                                      1099511627775,
                                                      2199023255551,
                                                      4398046511103,
                                                      8796093022207,
                                                      17592186044415,
                                                      35184372088831,
                                                      70368744177663,
                                                      140737488355327,
                                                      281474976710655,
                                                      562949953421311,
                                                      1125899906842623,
                                                      2251799813685247,
                                                      4503599627370495,
                                                      9007199254740991,
                                                      18014398509481983,
                                                      36028797018963967,
                                                      72057594037927935,
                                                      144115188075855871,
                                                      288230376151711743,
                                                      576460752303423487,
                                                      1152921504606846975,
                                                      2305843009213693951,
                                                      4611686018427387903,
                                                      9223372036854775807,
                                                      18446744073709551615ULL};

const uint64_t ParquetDecodeUtils::BITPACK_MASKS_SIZE = sizeof(ParquetDecodeUtils::BITPACK_MASKS) / sizeof(uint64_t);

const uint8_t ParquetDecodeUtils::BITPACK_DLEN = 8;

ColumnReader::ColumnReader(ParquetReader &reader, const ParquetColumnSchema &schema_p)
    : column_schema(schema_p), reader(reader), page_rows_available(0), dictionary_decoder(*this),
      delta_binary_packed_decoder(*this), rle_decoder(*this), delta_length_byte_array_decoder(*this),
      delta_byte_array_decoder(*this), byte_stream_split_decoder(*this) {
}

ColumnReader::~ColumnReader() {
}

Allocator &ColumnReader::GetAllocator() {
	return reader.allocator;
}

ParquetReader &ColumnReader::Reader() {
	return reader;
}

void ColumnReader::RegisterPrefetch(ThriftFileTransport &transport, bool allow_merge) {
	if (chunk) {
		uint64_t size = chunk->meta_data.total_compressed_size;
		transport.RegisterPrefetch(FileOffset(), size, allow_merge);
	}
}

unique_ptr<BaseStatistics> ColumnReader::Stats(idx_t row_group_idx_p, const vector<ColumnChunk> &columns) {
	return Schema().Stats(reader, row_group_idx_p, columns);
}

uint64_t ColumnReader::TotalCompressedSize() {
	if (!chunk) {
		return 0;
	}

	return chunk->meta_data.total_compressed_size;
}

// Note: It's not trivial to determine where all Column data is stored. Chunk->file_offset
// apparently is not the first page of the data. Therefore we determine the address of the first page by taking the
// minimum of all page offsets.
idx_t ColumnReader::FileOffset() const {
	if (!chunk) {
		throw std::runtime_error("FileOffset called on ColumnReader with no chunk");
	}
	auto min_offset = NumericLimits<idx_t>::Maximum();
	if (chunk->meta_data.__isset.dictionary_page_offset) {
		min_offset = MinValue<idx_t>(min_offset, chunk->meta_data.dictionary_page_offset);
	}
	if (chunk->meta_data.__isset.index_page_offset) {
		min_offset = MinValue<idx_t>(min_offset, chunk->meta_data.index_page_offset);
	}
	min_offset = MinValue<idx_t>(min_offset, chunk->meta_data.data_page_offset);

	return min_offset;
}

idx_t ColumnReader::GroupRowsAvailable() {
	return group_rows_available;
}

void ColumnReader::PlainSkip(ByteBuffer &plain_data, uint8_t *defines, idx_t num_values) {
	throw NotImplementedException("PlainSkip not implemented");
}

void ColumnReader::Plain(ByteBuffer &plain_data, uint8_t *defines, idx_t num_values, // NOLINT
                         idx_t result_offset, Vector &result) {
	throw NotImplementedException("Plain not implemented");
}

void ColumnReader::Plain(shared_ptr<ResizeableBuffer> &plain_data, uint8_t *defines, idx_t num_values,
                         idx_t result_offset, Vector &result) {
	Plain(*plain_data, defines, num_values, result_offset, result);
}

void ColumnReader::PlainSelect(shared_ptr<ResizeableBuffer> &plain_data, uint8_t *defines, idx_t num_values,
                               Vector &result, const SelectionVector &sel, idx_t count) {
	throw NotImplementedException("PlainSelect not implemented");
}

void ColumnReader::InitializeRead(idx_t row_group_idx_p, const vector<ColumnChunk> &columns, TProtocol &protocol_p) {
	D_ASSERT(ColumnIndex() < columns.size());
	chunk = &columns[ColumnIndex()];
	protocol = &protocol_p;
	D_ASSERT(chunk);
	D_ASSERT(chunk->__isset.meta_data);

	if (chunk->__isset.file_path) {
		throw std::runtime_error("Only inlined data files are supported (no references)");
	}

	// ugh. sometimes there is an extra offset for the dict. sometimes it's wrong.
	chunk_read_offset = chunk->meta_data.data_page_offset;
	if (chunk->meta_data.__isset.dictionary_page_offset && chunk->meta_data.dictionary_page_offset >= 4) {
		// this assumes the data pages follow the dict pages directly.
		chunk_read_offset = chunk->meta_data.dictionary_page_offset;
	}
	group_rows_available = chunk->meta_data.num_values;
}

bool ColumnReader::PageIsFilteredOut(PageHeader &page_hdr) {
	if (!dictionary_decoder.HasFilteredOutAllValues()) {
		return false;
	}
	if (page_hdr.type != PageType::DATA_PAGE && page_hdr.type != PageType::DATA_PAGE_V2) {
		// we can only filter out data pages
		return false;
	}
	bool is_v1 = page_hdr.type == PageType::DATA_PAGE;
	auto &v1_header = page_hdr.data_page_header;
	auto &v2_header = page_hdr.data_page_header_v2;
	auto page_encoding = is_v1 ? v1_header.encoding : v2_header.encoding;
	if (page_encoding != Encoding::PLAIN_DICTIONARY && page_encoding != Encoding::RLE_DICTIONARY) {
		// not a dictionary page
		return false;
	}
	// the page has been filtered out!
	// skip forward
	auto &trans = reinterpret_cast<ThriftFileTransport &>(*protocol->getTransport());
	trans.Skip(page_hdr.compressed_page_size);

	page_rows_available = is_v1 ? v1_header.num_values : v2_header.num_values;
	encoding = ColumnEncoding::DICTIONARY;
	page_is_filtered_out = true;
	return true;
}

void ColumnReader::PrepareRead(optional_ptr<const TableFilter> filter) {
	encoding = ColumnEncoding::INVALID;
	defined_decoder.reset();
	page_is_filtered_out = false;
	block.reset();
	PageHeader page_hdr;
	reader.Read(page_hdr, *protocol);
	// some basic sanity check
	if (page_hdr.compressed_page_size < 0 || page_hdr.uncompressed_page_size < 0) {
		throw std::runtime_error("Page sizes can't be < 0");
	}

	if (PageIsFilteredOut(page_hdr)) {
		// this page has been filtered out so we don't need to read it
		return;
	}

	switch (page_hdr.type) {
	case PageType::DATA_PAGE_V2:
		PreparePageV2(page_hdr);
		PrepareDataPage(page_hdr);
		break;
	case PageType::DATA_PAGE:
		PreparePage(page_hdr);
		PrepareDataPage(page_hdr);
		break;
	case PageType::DICTIONARY_PAGE: {
		PreparePage(page_hdr);
		auto dictionary_size = page_hdr.dictionary_page_header.num_values;
		if (dictionary_size < 0) {
			throw std::runtime_error("Invalid dictionary page header (num_values < 0)");
		}
		dictionary_decoder.InitializeDictionary(dictionary_size, filter, HasDefines());
		break;
	}
	default:
		break; // ignore INDEX page type and any other custom extensions
	}
	ResetPage();
}

void ColumnReader::ResetPage() {
}

void ColumnReader::PreparePageV2(PageHeader &page_hdr) {
	D_ASSERT(page_hdr.type == PageType::DATA_PAGE_V2);
	auto &trans = reinterpret_cast<ThriftFileTransport &>(*protocol->getTransport());

	AllocateBlock(page_hdr.uncompressed_page_size + 1);
	bool uncompressed = false;
	if (page_hdr.data_page_header_v2.__isset.is_compressed && !page_hdr.data_page_header_v2.is_compressed) {
		uncompressed = true;
	}
	if (chunk->meta_data.codec == CompressionCodec::UNCOMPRESSED) {
		if (page_hdr.compressed_page_size != page_hdr.uncompressed_page_size) {
			throw std::runtime_error("Page size mismatch");
		}
		uncompressed = true;
	}
	if (uncompressed) {
		reader.ReadData(*protocol, block->ptr, page_hdr.compressed_page_size);
		return;
	}

	// copy repeats & defines as-is because FOR SOME REASON they are uncompressed
	auto uncompressed_bytes = page_hdr.data_page_header_v2.repetition_levels_byte_length +
	                          page_hdr.data_page_header_v2.definition_levels_byte_length;
	if (uncompressed_bytes > page_hdr.uncompressed_page_size) {
		throw std::runtime_error("Page header inconsistency, uncompressed_page_size needs to be larger than "
		                         "repetition_levels_byte_length + definition_levels_byte_length");
	}
	trans.read(block->ptr, uncompressed_bytes);

	auto compressed_bytes = page_hdr.compressed_page_size - uncompressed_bytes;

	ResizeableBuffer compressed_buffer;
	compressed_buffer.resize(GetAllocator(), compressed_bytes);
	reader.ReadData(*protocol, compressed_buffer.ptr, compressed_bytes);

	DecompressInternal(chunk->meta_data.codec, compressed_buffer.ptr, compressed_bytes, block->ptr + uncompressed_bytes,
	                   page_hdr.uncompressed_page_size - uncompressed_bytes);
}

void ColumnReader::AllocateBlock(idx_t size) {
	if (!block) {
		block = make_shared_ptr<ResizeableBuffer>(GetAllocator(), size);
	} else {
		block->resize(GetAllocator(), size);
	}
}

void ColumnReader::PreparePage(PageHeader &page_hdr) {
	AllocateBlock(page_hdr.uncompressed_page_size + 1);
	if (chunk->meta_data.codec == CompressionCodec::UNCOMPRESSED) {
		if (page_hdr.compressed_page_size != page_hdr.uncompressed_page_size) {
			throw std::runtime_error("Page size mismatch");
		}
		reader.ReadData(*protocol, block->ptr, page_hdr.compressed_page_size);
		return;
	}

	ResizeableBuffer compressed_buffer;
	compressed_buffer.resize(GetAllocator(), page_hdr.compressed_page_size + 1);
	reader.ReadData(*protocol, compressed_buffer.ptr, page_hdr.compressed_page_size);

	DecompressInternal(chunk->meta_data.codec, compressed_buffer.ptr, page_hdr.compressed_page_size, block->ptr,
	                   page_hdr.uncompressed_page_size);
}

void ColumnReader::DecompressInternal(CompressionCodec::type codec, const_data_ptr_t src, idx_t src_size,
                                      data_ptr_t dst, idx_t dst_size) {
	switch (codec) {
	case CompressionCodec::UNCOMPRESSED:
		throw InternalException("Parquet data unexpectedly uncompressed");
	case CompressionCodec::GZIP: {
		MiniZStream s;
		s.Decompress(const_char_ptr_cast(src), src_size, char_ptr_cast(dst), dst_size);
		break;
	}
	case CompressionCodec::LZ4_RAW: {
		auto res =
		    duckdb_lz4::LZ4_decompress_safe(const_char_ptr_cast(src), char_ptr_cast(dst),
		                                    UnsafeNumericCast<int32_t>(src_size), UnsafeNumericCast<int32_t>(dst_size));
		if (res != NumericCast<int>(dst_size)) {
			throw std::runtime_error("LZ4 decompression failure");
		}
		break;
	}
	case CompressionCodec::SNAPPY: {
		{
			size_t uncompressed_size = 0;
			auto res = duckdb_snappy::GetUncompressedLength(const_char_ptr_cast(src), src_size, &uncompressed_size);
			if (!res) {
				throw std::runtime_error("Snappy decompression failure");
			}
			if (uncompressed_size != dst_size) {
				throw std::runtime_error("Snappy decompression failure: Uncompressed data size mismatch");
			}
		}
		auto res = duckdb_snappy::RawUncompress(const_char_ptr_cast(src), src_size, char_ptr_cast(dst));
		if (!res) {
			throw std::runtime_error("Snappy decompression failure");
		}
		break;
	}
	case CompressionCodec::ZSTD: {
		auto res = duckdb_zstd::ZSTD_decompress(dst, dst_size, src, src_size);
		if (duckdb_zstd::ZSTD_isError(res) || res != dst_size) {
			throw std::runtime_error("ZSTD Decompression failure");
		}
		break;
	}
	case CompressionCodec::BROTLI: {
		auto state = duckdb_brotli::BrotliDecoderCreateInstance(nullptr, nullptr, nullptr);
		size_t total_out = 0;
		auto src_size_size_t = NumericCast<size_t>(src_size);
		auto dst_size_size_t = NumericCast<size_t>(dst_size);

		auto res = duckdb_brotli::BrotliDecoderDecompressStream(state, &src_size_size_t, &src, &dst_size_size_t, &dst,
		                                                        &total_out);
		if (res != duckdb_brotli::BROTLI_DECODER_RESULT_SUCCESS) {
			throw std::runtime_error("Brotli Decompression failure");
		}
		duckdb_brotli::BrotliDecoderDestroyInstance(state);
		break;
	}

	default: {
		std::stringstream codec_name;
		codec_name << codec;
		throw std::runtime_error("Unsupported compression codec \"" + codec_name.str() +
		                         "\". Supported options are uncompressed, brotli, gzip, lz4_raw, snappy or zstd");
	}
	}
}

void ColumnReader::PrepareDataPage(PageHeader &page_hdr) {
	if (page_hdr.type == PageType::DATA_PAGE && !page_hdr.__isset.data_page_header) {
		throw std::runtime_error("Missing data page header from data page");
	}
	if (page_hdr.type == PageType::DATA_PAGE_V2 && !page_hdr.__isset.data_page_header_v2) {
		throw std::runtime_error("Missing data page header from data page v2");
	}

	bool is_v1 = page_hdr.type == PageType::DATA_PAGE;
	bool is_v2 = page_hdr.type == PageType::DATA_PAGE_V2;
	auto &v1_header = page_hdr.data_page_header;
	auto &v2_header = page_hdr.data_page_header_v2;

	page_rows_available = is_v1 ? v1_header.num_values : v2_header.num_values;
	auto page_encoding = is_v1 ? v1_header.encoding : v2_header.encoding;

	if (HasRepeats()) {
		uint32_t rep_length = is_v1 ? block->read<uint32_t>() : v2_header.repetition_levels_byte_length;
		block->available(rep_length);
		repeated_decoder = make_uniq<RleBpDecoder>(block->ptr, rep_length, RleBpDecoder::ComputeBitWidth(MaxRepeat()));
		block->inc(rep_length);
	} else if (is_v2 && v2_header.repetition_levels_byte_length > 0) {
		block->inc(v2_header.repetition_levels_byte_length);
	}

	if (HasDefines()) {
		uint32_t def_length = is_v1 ? block->read<uint32_t>() : v2_header.definition_levels_byte_length;
		block->available(def_length);
		defined_decoder = make_uniq<RleBpDecoder>(block->ptr, def_length, RleBpDecoder::ComputeBitWidth(MaxDefine()));
		block->inc(def_length);
	} else if (is_v2 && v2_header.definition_levels_byte_length > 0) {
		block->inc(v2_header.definition_levels_byte_length);
	}

	switch (page_encoding) {
	case Encoding::RLE_DICTIONARY:
	case Encoding::PLAIN_DICTIONARY: {
		encoding = ColumnEncoding::DICTIONARY;
		dictionary_decoder.InitializePage();
		break;
	}
	case Encoding::RLE: {
		encoding = ColumnEncoding::RLE;
		rle_decoder.InitializePage();
		break;
	}
	case Encoding::DELTA_BINARY_PACKED: {
		encoding = ColumnEncoding::DELTA_BINARY_PACKED;
		delta_binary_packed_decoder.InitializePage();
		break;
	}
	case Encoding::DELTA_LENGTH_BYTE_ARRAY: {
		encoding = ColumnEncoding::DELTA_LENGTH_BYTE_ARRAY;
		delta_length_byte_array_decoder.InitializePage();
		break;
	}
	case Encoding::DELTA_BYTE_ARRAY: {
		encoding = ColumnEncoding::DELTA_BYTE_ARRAY;
		delta_byte_array_decoder.InitializePage();
		break;
	}
	case Encoding::BYTE_STREAM_SPLIT: {
		encoding = ColumnEncoding::BYTE_STREAM_SPLIT;
		byte_stream_split_decoder.InitializePage();
		break;
	}
	case Encoding::PLAIN:
		// nothing to do here, will be read directly below
		encoding = ColumnEncoding::PLAIN;
		break;

	default:
		throw std::runtime_error("Unsupported page encoding");
	}
}

void ColumnReader::BeginRead(data_ptr_t define_out, data_ptr_t repeat_out) {
	// we need to reset the location because multiple column readers share the same protocol
	auto &trans = reinterpret_cast<ThriftFileTransport &>(*protocol->getTransport());
	trans.SetLocation(chunk_read_offset);

	// Perform any skips that were not applied yet.
	if (define_out && repeat_out) {
		ApplyPendingSkips(define_out, repeat_out);
	}
}

idx_t ColumnReader::ReadPageHeaders(idx_t max_read, optional_ptr<const TableFilter> filter) {
	while (page_rows_available == 0) {
		PrepareRead(filter);
	}
	return MinValue<idx_t>(MinValue<idx_t>(max_read, page_rows_available), STANDARD_VECTOR_SIZE);
}

void ColumnReader::PrepareRead(idx_t read_now, data_ptr_t define_out, data_ptr_t repeat_out, idx_t result_offset) {
	D_ASSERT(block);

	D_ASSERT(read_now + result_offset <= STANDARD_VECTOR_SIZE);
	D_ASSERT(!page_is_filtered_out);

	if (HasRepeats()) {
		D_ASSERT(repeated_decoder);
		repeated_decoder->GetBatch<uint8_t>(repeat_out + result_offset, read_now);
	}

	if (HasDefines()) {
		D_ASSERT(defined_decoder);
		defined_decoder->GetBatch<uint8_t>(define_out + result_offset, read_now);
	}
}

void ColumnReader::ReadData(idx_t read_now, data_ptr_t define_out, data_ptr_t repeat_out, Vector &result,
                            idx_t result_offset) {
	// flatten the result vector if required
	if (result_offset != 0 && result.GetVectorType() != VectorType::FLAT_VECTOR) {
		result.Flatten(result_offset);
		result.Resize(result_offset, STANDARD_VECTOR_SIZE);
	}
	if (page_is_filtered_out) {
		// page is filtered out - emit NULL for any rows
		auto &validity = FlatVector::Validity(result);
		for (idx_t i = 0; i < read_now; i++) {
			validity.SetInvalid(result_offset + i);
		}
		page_rows_available -= read_now;
		return;
	}
	// read the defines/repeats
	PrepareRead(read_now, define_out, repeat_out, result_offset);
	// read the data according to the encoder
	auto define_ptr = HasDefines() ? static_cast<uint8_t *>(define_out) : nullptr;
	switch (encoding) {
	case ColumnEncoding::DICTIONARY:
		dictionary_decoder.Read(define_ptr, read_now, result, result_offset);
		break;
	case ColumnEncoding::DELTA_BINARY_PACKED:
		delta_binary_packed_decoder.Read(define_ptr, read_now, result, result_offset);
		break;
	case ColumnEncoding::RLE:
		rle_decoder.Read(define_ptr, read_now, result, result_offset);
		break;
	case ColumnEncoding::DELTA_LENGTH_BYTE_ARRAY:
		delta_length_byte_array_decoder.Read(block, define_ptr, read_now, result, result_offset);
		break;
	case ColumnEncoding::DELTA_BYTE_ARRAY:
		delta_byte_array_decoder.Read(define_ptr, read_now, result, result_offset);
		break;
	case ColumnEncoding::BYTE_STREAM_SPLIT:
		byte_stream_split_decoder.Read(define_ptr, read_now, result, result_offset);
		break;
	default:
		Plain(block, define_out, read_now, result_offset, result);
		break;
	}
	page_rows_available -= read_now;
}

void ColumnReader::FinishRead(idx_t read_count) {
	auto &trans = reinterpret_cast<ThriftFileTransport &>(*protocol->getTransport());
	chunk_read_offset = trans.GetLocation();

	group_rows_available -= read_count;
}

idx_t ColumnReader::ReadInternal(uint64_t num_values, data_ptr_t define_out, data_ptr_t repeat_out, Vector &result) {
	idx_t result_offset = 0;
	auto to_read = num_values;
	D_ASSERT(to_read <= STANDARD_VECTOR_SIZE);

	while (to_read > 0) {
		auto read_now = ReadPageHeaders(to_read);

		ReadData(read_now, define_out, repeat_out, result, result_offset);

		result_offset += read_now;
		to_read -= read_now;
	}
	FinishRead(num_values);

	return num_values;
}

idx_t ColumnReader::Read(uint64_t num_values, data_ptr_t define_out, data_ptr_t repeat_out, Vector &result) {
	BeginRead(define_out, repeat_out);
	return ReadInternal(num_values, define_out, repeat_out, result);
}

void ColumnReader::Select(uint64_t num_values, data_ptr_t define_out, data_ptr_t repeat_out, Vector &result_out,
                          const SelectionVector &sel, idx_t approved_tuple_count) {
	if (SupportsDirectSelect() && approved_tuple_count < num_values) {
		DirectSelect(num_values, define_out, repeat_out, result_out, sel, approved_tuple_count);
		return;
	}
	Read(num_values, define_out, repeat_out, result_out);
}
<<<<<<< HEAD

void ColumnReader::DirectSelect(uint64_t num_values, data_ptr_t define_out, data_ptr_t repeat_out, Vector &result,
                                const SelectionVector &sel, idx_t approved_tuple_count) {
	auto to_read = num_values;

	// prepare the first read if we haven't yet
	BeginRead(define_out, repeat_out);
	auto read_now = ReadPageHeaders(num_values);

	// we can only push the filter into the decoder if we are reading the ENTIRE vector in one go
	if (read_now == to_read && encoding == ColumnEncoding::PLAIN) {
		PrepareRead(read_now, define_out, repeat_out, 0);

		PlainSelect(block, define_out, read_now, result, sel, approved_tuple_count);

		page_rows_available -= read_now;
		FinishRead(num_values);
		return;
	}
	// fallback to regular read + filter
	ReadInternal(num_values, define_out, repeat_out, result);
}

void ColumnReader::Filter(uint64_t num_values, data_ptr_t define_out, data_ptr_t repeat_out, Vector &result,
                          const TableFilter &filter, SelectionVector &sel, idx_t &approved_tuple_count,
                          bool is_first_filter) {
	if (SupportsDirectFilter() && is_first_filter) {
		DirectFilter(num_values, define_out, repeat_out, result, filter, sel, approved_tuple_count);
		return;
	}
	Select(num_values, define_out, repeat_out, result, sel, approved_tuple_count);
	ApplyFilter(result, filter, num_values, sel, approved_tuple_count);
}

void ColumnReader::DirectFilter(uint64_t num_values, data_ptr_t define_out, data_ptr_t repeat_out, Vector &result,
                                const TableFilter &filter, SelectionVector &sel, idx_t &approved_tuple_count) {
	auto to_read = num_values;

	// prepare the first read if we haven't yet
	BeginRead(define_out, repeat_out);
	auto read_now = ReadPageHeaders(num_values, &filter);

	// we can only push the filter into the decoder if we are reading the ENTIRE vector in one go
	if (encoding == ColumnEncoding::DICTIONARY && read_now == to_read && dictionary_decoder.HasFilter()) {
		if (page_is_filtered_out) {
			// the page has been filtered out entirely - skip
			approved_tuple_count = 0;
		} else {
			// Push filter into dictionary directly
			// read the defines/repeats
			PrepareRead(read_now, define_out, repeat_out, 0);
			auto define_ptr = HasDefines() ? static_cast<uint8_t *>(define_out) : nullptr;
			dictionary_decoder.Filter(define_ptr, read_now, result, filter, sel, approved_tuple_count);
		}
		page_rows_available -= read_now;
		FinishRead(num_values);
		return;
	}
	// fallback to regular read + filter
	ReadInternal(num_values, define_out, repeat_out, result);
	ApplyFilter(result, filter, num_values, sel, approved_tuple_count);
}

void ColumnReader::ApplyFilter(Vector &v, const TableFilter &filter, idx_t scan_count, SelectionVector &sel,
                               idx_t &approved_tuple_count) {
	UnifiedVectorFormat vdata;
	v.ToUnifiedFormat(scan_count, vdata);
	ColumnSegment::FilterSelection(sel, v, vdata, filter, scan_count, approved_tuple_count);
}

=======

void ColumnReader::DirectSelect(uint64_t num_values, data_ptr_t define_out, data_ptr_t repeat_out, Vector &result,
                                const SelectionVector &sel, idx_t approved_tuple_count) {
	auto to_read = num_values;

	// prepare the first read if we haven't yet
	BeginRead(define_out, repeat_out);
	auto read_now = ReadPageHeaders(num_values);

	// we can only push the filter into the decoder if we are reading the ENTIRE vector in one go
	if (read_now == to_read && encoding == ColumnEncoding::PLAIN) {
		PrepareRead(read_now, define_out, repeat_out, 0);

		PlainSelect(block, define_out, read_now, result, sel, approved_tuple_count);

		page_rows_available -= read_now;
		FinishRead(num_values);
		return;
	}
	// fallback to regular read + filter
	ReadInternal(num_values, define_out, repeat_out, result);
}

void ColumnReader::Filter(uint64_t num_values, data_ptr_t define_out, data_ptr_t repeat_out, Vector &result,
                          const TableFilter &filter, SelectionVector &sel, idx_t &approved_tuple_count,
                          bool is_first_filter) {
	if (SupportsDirectFilter() && is_first_filter) {
		DirectFilter(num_values, define_out, repeat_out, result, filter, sel, approved_tuple_count);
		return;
	}
	Select(num_values, define_out, repeat_out, result, sel, approved_tuple_count);
	ApplyFilter(result, filter, num_values, sel, approved_tuple_count);
}

void ColumnReader::DirectFilter(uint64_t num_values, data_ptr_t define_out, data_ptr_t repeat_out, Vector &result,
                                const TableFilter &filter, SelectionVector &sel, idx_t &approved_tuple_count) {
	auto to_read = num_values;

	// prepare the first read if we haven't yet
	BeginRead(define_out, repeat_out);
	auto read_now = ReadPageHeaders(num_values, &filter);

	// we can only push the filter into the decoder if we are reading the ENTIRE vector in one go
	if (encoding == ColumnEncoding::DICTIONARY && read_now == to_read && dictionary_decoder.HasFilter()) {
		if (page_is_filtered_out) {
			// the page has been filtered out entirely - skip
			approved_tuple_count = 0;
		} else {
			// Push filter into dictionary directly
			// read the defines/repeats
			PrepareRead(read_now, define_out, repeat_out, 0);
			auto define_ptr = HasDefines() ? static_cast<uint8_t *>(define_out) : nullptr;
			dictionary_decoder.Filter(define_ptr, read_now, result, filter, sel, approved_tuple_count);
		}
		page_rows_available -= read_now;
		FinishRead(num_values);
		return;
	}
	// fallback to regular read + filter
	ReadInternal(num_values, define_out, repeat_out, result);
	ApplyFilter(result, filter, num_values, sel, approved_tuple_count);
}

void ColumnReader::ApplyFilter(Vector &v, const TableFilter &filter, idx_t scan_count, SelectionVector &sel,
                               idx_t &approved_tuple_count) {
	UnifiedVectorFormat vdata;
	v.ToUnifiedFormat(scan_count, vdata);
	ColumnSegment::FilterSelection(sel, v, vdata, filter, scan_count, approved_tuple_count);
}

>>>>>>> e249a40c
void ColumnReader::Skip(idx_t num_values) {
	pending_skips += num_values;
}

void ColumnReader::ApplyPendingSkips(data_ptr_t define_out, data_ptr_t repeat_out) {
	if (pending_skips == 0) {
		return;
	}
	idx_t num_values = pending_skips;
	pending_skips = 0;

	auto to_skip = num_values;
	// start reading but do not apply skips (we are skipping now)
	BeginRead(nullptr, nullptr);

	while (to_skip > 0) {
		auto skip_now = ReadPageHeaders(to_skip);
		PrepareRead(skip_now, define_out, repeat_out, 0);

		auto define_ptr = HasDefines() ? static_cast<uint8_t *>(define_out) : nullptr;
		switch (encoding) {
		case ColumnEncoding::DICTIONARY:
			dictionary_decoder.Skip(define_ptr, skip_now);
			break;
		case ColumnEncoding::DELTA_BINARY_PACKED:
			delta_binary_packed_decoder.Skip(define_ptr, skip_now);
			break;
		case ColumnEncoding::RLE:
			rle_decoder.Skip(define_ptr, skip_now);
			break;
		case ColumnEncoding::DELTA_LENGTH_BYTE_ARRAY:
			delta_length_byte_array_decoder.Skip(define_ptr, skip_now);
			break;
		case ColumnEncoding::DELTA_BYTE_ARRAY:
			delta_byte_array_decoder.Skip(define_ptr, skip_now);
			break;
		case ColumnEncoding::BYTE_STREAM_SPLIT:
			byte_stream_split_decoder.Skip(define_ptr, skip_now);
			break;
		default:
			PlainSkip(*block, define_out, skip_now);
			break;
		}
		page_rows_available -= skip_now;
		to_skip -= skip_now;
	}
	FinishRead(num_values);
}

//===--------------------------------------------------------------------===//
// Create Column Reader
//===--------------------------------------------------------------------===//
template <class T>
unique_ptr<ColumnReader> CreateDecimalReader(ParquetReader &reader, const ParquetColumnSchema &schema) {
	switch (schema.type.InternalType()) {
	case PhysicalType::INT16:
		return make_uniq<TemplatedColumnReader<int16_t, TemplatedParquetValueConversion<T>>>(reader, schema);
	case PhysicalType::INT32:
		return make_uniq<TemplatedColumnReader<int32_t, TemplatedParquetValueConversion<T>>>(reader, schema);
	case PhysicalType::INT64:
		return make_uniq<TemplatedColumnReader<int64_t, TemplatedParquetValueConversion<T>>>(reader, schema);
	default:
		throw NotImplementedException("Unimplemented internal type for CreateDecimalReader");
	}
}

unique_ptr<ColumnReader> ColumnReader::CreateReader(ParquetReader &reader, const ParquetColumnSchema &schema) {
	switch (schema.type.id()) {
	case LogicalTypeId::BOOLEAN:
		return make_uniq<BooleanColumnReader>(reader, schema);
	case LogicalTypeId::UTINYINT:
		return make_uniq<TemplatedColumnReader<uint8_t, TemplatedParquetValueConversion<uint32_t>>>(reader, schema);
	case LogicalTypeId::USMALLINT:
		return make_uniq<TemplatedColumnReader<uint16_t, TemplatedParquetValueConversion<uint32_t>>>(reader, schema);
	case LogicalTypeId::UINTEGER:
		return make_uniq<TemplatedColumnReader<uint32_t, TemplatedParquetValueConversion<uint32_t>>>(reader, schema);
	case LogicalTypeId::UBIGINT:
		return make_uniq<TemplatedColumnReader<uint64_t, TemplatedParquetValueConversion<uint64_t>>>(reader, schema);
	case LogicalTypeId::TINYINT:
		return make_uniq<TemplatedColumnReader<int8_t, TemplatedParquetValueConversion<int32_t>>>(reader, schema);
	case LogicalTypeId::SMALLINT:
		return make_uniq<TemplatedColumnReader<int16_t, TemplatedParquetValueConversion<int32_t>>>(reader, schema);
	case LogicalTypeId::INTEGER:
		return make_uniq<TemplatedColumnReader<int32_t, TemplatedParquetValueConversion<int32_t>>>(reader, schema);
	case LogicalTypeId::BIGINT:
		return make_uniq<TemplatedColumnReader<int64_t, TemplatedParquetValueConversion<int64_t>>>(reader, schema);
	case LogicalTypeId::FLOAT:
		return make_uniq<TemplatedColumnReader<float, TemplatedParquetValueConversion<float>>>(reader, schema);
	case LogicalTypeId::DOUBLE:
		if (schema.type_info == ParquetExtraTypeInfo::DECIMAL_BYTE_ARRAY) {
			return ParquetDecimalUtils::CreateReader(reader, schema);
		}
		return make_uniq<TemplatedColumnReader<double, TemplatedParquetValueConversion<double>>>(reader, schema);
	case LogicalTypeId::TIMESTAMP:
	case LogicalTypeId::TIMESTAMP_TZ:
		switch (schema.type_info) {
		case ParquetExtraTypeInfo::IMPALA_TIMESTAMP:
			return make_uniq<CallbackColumnReader<Int96, timestamp_t, ImpalaTimestampToTimestamp>>(reader, schema);
		case ParquetExtraTypeInfo::UNIT_MS:
			return make_uniq<CallbackColumnReader<int64_t, timestamp_t, ParquetTimestampMsToTimestamp>>(reader, schema);
		case ParquetExtraTypeInfo::UNIT_MICROS:
			return make_uniq<CallbackColumnReader<int64_t, timestamp_t, ParquetTimestampMicrosToTimestamp>>(reader,
			                                                                                                schema);
		case ParquetExtraTypeInfo::UNIT_NS:
			return make_uniq<CallbackColumnReader<int64_t, timestamp_t, ParquetTimestampNsToTimestamp>>(reader, schema);
		default:
			throw InternalException("TIMESTAMP requires type info");
		}
	case LogicalTypeId::TIMESTAMP_NS:
		switch (schema.type_info) {
		case ParquetExtraTypeInfo::IMPALA_TIMESTAMP:
			return make_uniq<CallbackColumnReader<Int96, timestamp_ns_t, ImpalaTimestampToTimestampNS>>(reader, schema);
		case ParquetExtraTypeInfo::UNIT_MS:
			return make_uniq<CallbackColumnReader<int64_t, timestamp_ns_t, ParquetTimestampMsToTimestampNs>>(reader,
			                                                                                                 schema);
		case ParquetExtraTypeInfo::UNIT_MICROS:
			return make_uniq<CallbackColumnReader<int64_t, timestamp_ns_t, ParquetTimestampUsToTimestampNs>>(reader,
			                                                                                                 schema);
		case ParquetExtraTypeInfo::UNIT_NS:
			return make_uniq<CallbackColumnReader<int64_t, timestamp_ns_t, ParquetTimestampNsToTimestampNs>>(reader,
			                                                                                                 schema);
		default:
			throw InternalException("TIMESTAMP_NS requires type info");
		}
	case LogicalTypeId::DATE:
		return make_uniq<CallbackColumnReader<int32_t, date_t, ParquetIntToDate>>(reader, schema);
	case LogicalTypeId::TIME:
		switch (schema.type_info) {
		case ParquetExtraTypeInfo::UNIT_MS:
			return make_uniq<CallbackColumnReader<int32_t, dtime_t, ParquetIntToTimeMs>>(reader, schema);
		case ParquetExtraTypeInfo::UNIT_MICROS:
			return make_uniq<CallbackColumnReader<int64_t, dtime_t, ParquetIntToTime>>(reader, schema);
		case ParquetExtraTypeInfo::UNIT_NS:
			return make_uniq<CallbackColumnReader<int64_t, dtime_t, ParquetIntToTimeNs>>(reader, schema);
		default:
			throw InternalException("TIME requires type info");
		}
	case LogicalTypeId::TIME_TZ:
		switch (schema.type_info) {
		case ParquetExtraTypeInfo::UNIT_MS:
			return make_uniq<CallbackColumnReader<int32_t, dtime_tz_t, ParquetIntToTimeMsTZ>>(reader, schema);
		case ParquetExtraTypeInfo::UNIT_MICROS:
			return make_uniq<CallbackColumnReader<int64_t, dtime_tz_t, ParquetIntToTimeTZ>>(reader, schema);
		case ParquetExtraTypeInfo::UNIT_NS:
			return make_uniq<CallbackColumnReader<int64_t, dtime_tz_t, ParquetIntToTimeNsTZ>>(reader, schema);
		default:
			throw InternalException("TIME_TZ requires type info");
		}
	case LogicalTypeId::BLOB:
	case LogicalTypeId::VARCHAR:
		return make_uniq<StringColumnReader>(reader, schema);
	case LogicalTypeId::DECIMAL:
		// we have to figure out what kind of int we need
		switch (schema.type_info) {
		case ParquetExtraTypeInfo::DECIMAL_INT32:
			return CreateDecimalReader<int32_t>(reader, schema);
		case ParquetExtraTypeInfo::DECIMAL_INT64:
			return CreateDecimalReader<int64_t>(reader, schema);
		case ParquetExtraTypeInfo::DECIMAL_BYTE_ARRAY:
			return ParquetDecimalUtils::CreateReader(reader, schema);
		default:
			throw NotImplementedException("Unrecognized Parquet type for Decimal");
		}
		break;
	case LogicalTypeId::UUID:
		return make_uniq<UUIDColumnReader>(reader, schema);
	case LogicalTypeId::INTERVAL:
		return make_uniq<IntervalColumnReader>(reader, schema);
	case LogicalTypeId::SQLNULL:
		return make_uniq<NullColumnReader>(reader, schema);
	default:
		break;
	}
	throw NotImplementedException(schema.type.ToString());
}

} // namespace duckdb<|MERGE_RESOLUTION|>--- conflicted
+++ resolved
@@ -600,7 +600,6 @@
 	}
 	Read(num_values, define_out, repeat_out, result_out);
 }
-<<<<<<< HEAD
 
 void ColumnReader::DirectSelect(uint64_t num_values, data_ptr_t define_out, data_ptr_t repeat_out, Vector &result,
                                 const SelectionVector &sel, idx_t approved_tuple_count) {
@@ -671,78 +670,6 @@
 	ColumnSegment::FilterSelection(sel, v, vdata, filter, scan_count, approved_tuple_count);
 }
 
-=======
-
-void ColumnReader::DirectSelect(uint64_t num_values, data_ptr_t define_out, data_ptr_t repeat_out, Vector &result,
-                                const SelectionVector &sel, idx_t approved_tuple_count) {
-	auto to_read = num_values;
-
-	// prepare the first read if we haven't yet
-	BeginRead(define_out, repeat_out);
-	auto read_now = ReadPageHeaders(num_values);
-
-	// we can only push the filter into the decoder if we are reading the ENTIRE vector in one go
-	if (read_now == to_read && encoding == ColumnEncoding::PLAIN) {
-		PrepareRead(read_now, define_out, repeat_out, 0);
-
-		PlainSelect(block, define_out, read_now, result, sel, approved_tuple_count);
-
-		page_rows_available -= read_now;
-		FinishRead(num_values);
-		return;
-	}
-	// fallback to regular read + filter
-	ReadInternal(num_values, define_out, repeat_out, result);
-}
-
-void ColumnReader::Filter(uint64_t num_values, data_ptr_t define_out, data_ptr_t repeat_out, Vector &result,
-                          const TableFilter &filter, SelectionVector &sel, idx_t &approved_tuple_count,
-                          bool is_first_filter) {
-	if (SupportsDirectFilter() && is_first_filter) {
-		DirectFilter(num_values, define_out, repeat_out, result, filter, sel, approved_tuple_count);
-		return;
-	}
-	Select(num_values, define_out, repeat_out, result, sel, approved_tuple_count);
-	ApplyFilter(result, filter, num_values, sel, approved_tuple_count);
-}
-
-void ColumnReader::DirectFilter(uint64_t num_values, data_ptr_t define_out, data_ptr_t repeat_out, Vector &result,
-                                const TableFilter &filter, SelectionVector &sel, idx_t &approved_tuple_count) {
-	auto to_read = num_values;
-
-	// prepare the first read if we haven't yet
-	BeginRead(define_out, repeat_out);
-	auto read_now = ReadPageHeaders(num_values, &filter);
-
-	// we can only push the filter into the decoder if we are reading the ENTIRE vector in one go
-	if (encoding == ColumnEncoding::DICTIONARY && read_now == to_read && dictionary_decoder.HasFilter()) {
-		if (page_is_filtered_out) {
-			// the page has been filtered out entirely - skip
-			approved_tuple_count = 0;
-		} else {
-			// Push filter into dictionary directly
-			// read the defines/repeats
-			PrepareRead(read_now, define_out, repeat_out, 0);
-			auto define_ptr = HasDefines() ? static_cast<uint8_t *>(define_out) : nullptr;
-			dictionary_decoder.Filter(define_ptr, read_now, result, filter, sel, approved_tuple_count);
-		}
-		page_rows_available -= read_now;
-		FinishRead(num_values);
-		return;
-	}
-	// fallback to regular read + filter
-	ReadInternal(num_values, define_out, repeat_out, result);
-	ApplyFilter(result, filter, num_values, sel, approved_tuple_count);
-}
-
-void ColumnReader::ApplyFilter(Vector &v, const TableFilter &filter, idx_t scan_count, SelectionVector &sel,
-                               idx_t &approved_tuple_count) {
-	UnifiedVectorFormat vdata;
-	v.ToUnifiedFormat(scan_count, vdata);
-	ColumnSegment::FilterSelection(sel, v, vdata, filter, scan_count, approved_tuple_count);
-}
-
->>>>>>> e249a40c
 void ColumnReader::Skip(idx_t num_values) {
 	pending_skips += num_values;
 }
